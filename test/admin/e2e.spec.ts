--- conflicted
+++ resolved
@@ -82,15 +82,12 @@
     initPageConsoleErrorCatch(page)
   })
   beforeEach(async () => {
-<<<<<<< HEAD
     await reInitializeDB({
       serverURL,
       snapshotKey: 'adminTests',
     })
-=======
-    await clearAndSeedEverything(payload)
+
     await ensureAutoLoginAndCompilationIsDone({ page, serverURL })
->>>>>>> e912dde0
   })
 
   describe('navigation', () => {
