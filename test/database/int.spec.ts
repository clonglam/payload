import type { PostgresAdapter } from '@payloadcms/db-postgres/types'
import type { NextRESTClient } from 'helpers/NextRESTClient.js'
import type { Payload, PayloadRequest, TypeWithID } from 'payload'

import fs from 'fs'
import path from 'path'
import { commitTransaction, initTransaction } from 'payload'
import { fileURLToPath } from 'url'

import { devUser } from '../credentials.js'
import { initPayloadInt } from '../helpers/initPayloadInt.js'
import removeFiles from '../helpers/removeFiles.js'
import configPromise from './config.js'

const filename = fileURLToPath(import.meta.url)
const dirname = path.dirname(filename)

let payload: Payload
let user: TypeWithID & Record<string, unknown>
let token: string
let restClient: NextRESTClient
const collection = 'posts'
const title = 'title'
process.env.PAYLOAD_CONFIG_PATH = path.join(dirname, 'config.ts')

describe('database', () => {
  beforeAll(async () => {
    ;({ payload, restClient } = await initPayloadInt(configPromise))
    payload.db.migrationDir = path.join(dirname, './migrations')

    const loginResult = await payload.login({
      collection: 'users',
      data: {
        email: devUser.email,
        password: devUser.password,
      },
    })

    user = loginResult.user
    token = loginResult.token
  })

  afterAll(async () => {
    if (typeof payload.db.destroy === 'function') {
      await payload.db.destroy()
    }
  })

  describe('id type', () => {
    it('should sanitize incoming IDs if ID type is number', async () => {
      const created = await restClient
        .POST(`/posts`, {
          body: JSON.stringify({
            title: 'post to test that ID comes in as proper type',
          }),
          headers: {
            Authorization: `Bearer ${token}`,
          },
        })
        .then((res) => res.json())

      const { doc: updated } = await restClient
        .PATCH(`/posts/${created.doc.id}`, {
          body: JSON.stringify({
            title: 'hello',
          }),
          headers: {
            Authorization: `Bearer ${token}`,
          },
        })
        .then((res) => res.json())

      expect(updated.id).toStrictEqual(created.doc.id)
    })
  })

  describe('timestamps', () => {
    it('should have createdAt and updatedAt timetstamps to the millisecond', async () => {
      const result = await payload.create({
        collection: 'posts',
        data: {
          title: 'hello',
        },
      })

      const createdAtDate = new Date(result.createdAt)

      expect(createdAtDate.getMilliseconds()).toBeDefined()
    })

    it('should allow createdAt to be set in create', async () => {
      const createdAt = new Date('2021-01-01T00:00:00.000Z')
      const result = await payload.create({
        collection: 'posts',
        data: {
          createdAt,
          title: 'hello',
        },
      })

      const doc = await payload.findByID({
        id: result.id,
        collection: 'posts',
      })

      expect(result.createdAt).toStrictEqual(createdAt.toISOString())
      expect(doc.createdAt).toStrictEqual(createdAt.toISOString())
    })

    it('updatedAt cannot be set in create', async () => {
      const updatedAt = new Date('2022-01-01T00:00:00.000Z').toISOString()
      const result = await payload.create({
        collection: 'posts',
        data: {
          title: 'hello',
          updatedAt,
        },
      })

      expect(result.updatedAt).not.toStrictEqual(updatedAt)
    })
  })

  describe('migrations', () => {
    beforeAll(async () => {
      if (process.env.PAYLOAD_DROP_DATABASE === 'true' && 'drizzle' in payload.db) {
        const db = payload.db as unknown as PostgresAdapter
        await db.dropDatabase({ adapter: db })
      }
    })

    afterAll(() => {
      removeFiles(path.join(dirname, './migrations'))
    })

    it('should run migrate:create', async () => {
      await payload.db.createMigration({
        forceAcceptWarning: true,
        migrationName: 'test',
        payload,
      })

      // read files names in migrationsDir
      const migrationFile = path.normalize(fs.readdirSync(payload.db.migrationDir)[0])
      expect(migrationFile).toContain('_test')
    })

    it('should run migrate', async () => {
      let error
      try {
        await payload.db.migrate()
      } catch (e) {
        console.error(e)
        error = e
      }
      const { docs } = await payload.find({
        collection: 'payload-migrations',
      })
      const migration = docs[0]
      expect(error).toBeUndefined()
      expect(migration?.name).toContain('_test')
      expect(migration?.batch).toStrictEqual(1)
    })

    it('should run migrate:status', async () => {
      let error
      try {
        await payload.db.migrateStatus()
      } catch (e) {
        error = e
      }
      expect(error).toBeUndefined()
    })

    it('should run migrate:fresh', async () => {
      await payload.db.migrateFresh({ forceAcceptWarning: true })
      const { docs } = await payload.find({
        collection: 'payload-migrations',
      })
      const migration = docs[0]
      expect(migration.name).toContain('_test')
      expect(migration.batch).toStrictEqual(1)
    })

    // known issue: https://github.com/payloadcms/payload/issues/4597
    it.skip('should run migrate:down', async () => {
      let error
      try {
        await payload.db.migrateDown()
      } catch (e) {
        error = e
      }
      expect(error).toBeUndefined()
    })

    // known issue: https://github.com/payloadcms/payload/issues/4597
    it.skip('should run migrate:refresh', async () => {
      let error
      try {
        await payload.db.migrateRefresh()
      } catch (e) {
        error = e
      }
      expect(error).toBeUndefined()
    })
  })

  describe('schema', () => {
    it('should use custom dbNames', () => {
      expect(payload.db).toBeDefined()

      if (payload.db.name === 'mongoose') {
        // @ts-expect-error
        const db: MongooseAdapter = payload.db

        expect(db.collections['custom-schema'].modelName).toStrictEqual('customs')
        expect(db.versions['custom-schema'].modelName).toStrictEqual('_customs_versions')
        expect(db.versions.global.modelName).toStrictEqual('_customGlobal_versions')
      } else {
        // @ts-expect-error
        const db: PostgresAdapter = payload.db

        // collection
        expect(db.tables.customs).toBeDefined()

        // collection versions
        expect(db.tables._customs_v).toBeDefined()

        // collection relationships
        expect(db.tables.customs_rels).toBeDefined()

        // collection localized
        expect(db.tables.customs_locales).toBeDefined()

        // global
        expect(db.tables.customGlobal).toBeDefined()
        expect(db.tables._customGlobal_v).toBeDefined()

        // select
        expect(db.tables.customs_customSelect).toBeDefined()

        // array
        expect(db.tables.customArrays).toBeDefined()

        // array localized
        expect(db.tables.customArrays_locales).toBeDefined()

        // blocks
        expect(db.tables.customBlocks).toBeDefined()

        // localized blocks
        expect(db.tables.customBlocks_locales).toBeDefined()

        // enum names
        expect(db.enums.selectEnum).toBeDefined()
        expect(db.enums.radioEnum).toBeDefined()
      }
    })

    it('should create and read doc with custom db names', async () => {
      const relationA = await payload.create({
        collection: 'relation-a',
        data: {
          title: 'hello',
        },
      })

      const { id } = await payload.create({
        collection: 'custom-schema',
        data: {
          array: [
            {
              localizedText: 'goodbye',
              text: 'hello',
            },
          ],
          blocks: [
            {
              blockType: 'block',
              localizedText: 'goodbye',
              text: 'hello',
            },
          ],
          localizedText: 'hello',
          radio: 'a',
          relationship: [relationA.id],
          select: ['a', 'b'],
          text: 'test',
        },
      })

      const doc = await payload.findByID({
        id,
        collection: 'custom-schema',
      })

      expect(doc.relationship[0].title).toStrictEqual(relationA.title)
      expect(doc.text).toStrictEqual('test')
      expect(doc.localizedText).toStrictEqual('hello')
      expect(doc.select).toHaveLength(2)
      expect(doc.radio).toStrictEqual('a')
      expect(doc.array[0].text).toStrictEqual('hello')
      expect(doc.array[0].localizedText).toStrictEqual('goodbye')
      expect(doc.blocks[0].text).toStrictEqual('hello')
      expect(doc.blocks[0].localizedText).toStrictEqual('goodbye')
    })
  })

  describe('transactions', () => {
    describe('local api', () => {
<<<<<<< HEAD
      if (!['sqlite'].includes(process.env.PAYLOAD_DATABASE)) {
        it('should commit multiple operations in isolation', async () => {
          const req = {
            payload,
            user,
          } as PayloadRequestWithData
=======
      it('should commit multiple operations in isolation', async () => {
        const req = {
          payload,
          user,
        } as PayloadRequest
>>>>>>> 46924f67

          await initTransaction(req)

          const first = await payload.create({
            collection,
            data: {
              title,
            },
            req,
          })

          await expect(() =>
            payload.findByID({
              id: first.id,
              collection,
              // omitting req for isolation
            }),
          ).rejects.toThrow('Not Found')

          const second = await payload.create({
            collection,
            data: {
              title,
            },
            req,
          })

          await commitTransaction(req)
          expect(req.transactionID).toBeUndefined()

          const firstResult = await payload.findByID({
            id: first.id,
            collection,
            req,
          })
          const secondResult = await payload.findByID({
            id: second.id,
            collection,
            req,
          })

          expect(firstResult.id).toStrictEqual(first.id)
          expect(secondResult.id).toStrictEqual(second.id)
        })
      }

      it('should commit multiple operations async', async () => {
        const req = {
          payload,
          user,
        } as PayloadRequest

        let first
        let second

        const firstReq = payload
          .create({
            collection,
            data: {
              title,
            },
            req,
          })
          .then((res) => {
            first = res
          })

        const secondReq = payload
          .create({
            collection,
            data: {
              title,
            },
            req,
          })
          .then((res) => {
            second = res
          })

        await Promise.all([firstReq, secondReq])

        await commitTransaction(req)
        expect(req.transactionID).toBeUndefined()

        const firstResult = await payload.findByID({
          id: first.id,
          collection,
          req,
        })
        const secondResult = await payload.findByID({
          id: second.id,
          collection,
          req,
        })

        expect(firstResult.id).toStrictEqual(first.id)
        expect(secondResult.id).toStrictEqual(second.id)
      })

      it('should rollback operations on failure', async () => {
        const req = {
          payload,
          user,
        } as PayloadRequest

        await initTransaction(req)

        const first = await payload.create({
          collection,
          data: {
            title,
          },
          req,
        })

        try {
          await payload.create({
            collection,
            data: {
              throwAfterChange: true,
              title,
            },
            req,
          })
        } catch (error: unknown) {
          // catch error and carry on
        }

        expect(req.transactionID).toBeFalsy()

        // this should not do anything but is needed to be certain about the next assertion
        await commitTransaction(req)

        await expect(() =>
          payload.findByID({
            id: first.id,
            collection,
            req,
          }),
        ).rejects.toThrow('Not Found')
      })
    })
  })
<<<<<<< HEAD
=======

  describe('postgres v2 - v3 migration', () => {
    it.skip('should collect relations to migrate', async () => {
      expect(payload.db).toBeDefined()

      if (payload.db.name === 'postgres') {
        const relationA1 = await payload.create({
          collection: 'relation-a',
          data: {
            title: 'hello A 1',
          },
        })

        const relationB1 = await payload.create({
          collection: 'relation-b',
          data: {
            title: 'hello B 1',
          },
        })

        const relationA2 = await payload.create({
          collection: 'relation-a',
          data: {
            title: 'hello A 2',
          },
        })

        const relationB2 = await payload.create({
          collection: 'relation-b',
          data: {
            title: 'hello B 2',
          },
        })

        const enDoc = {
          myArray: [
            {
              mySubArray: [
                {
                  relation3: relationB1.id,
                },
                {
                  relation3: relationB2.id,
                },
              ],
              relation2: relationB1.id,
            },
            {
              mySubArray: [
                {
                  relation3: relationB2.id,
                },
                {
                  relation3: relationB1.id,
                },
              ],
              relation2: relationB2.id,
            },
          ],
          myBlocks: [
            {
              blockType: 'myBlock',
              relation5: relationA1.id,
              relation6: relationB1.id,
            },
            {
              blockType: 'myBlock',
              relation5: relationA2.id,
              relation6: relationB2.id,
            },
          ],
          myGroup: {
            relation4: relationB1.id,
          },
          relation1: relationA1.id,
        }

        const migrationDoc = await payload.create({
          collection: 'pg-migrations',
          data: enDoc,
          locale: 'en',
        })

        const esDoc = {
          myArray: [
            {
              id: migrationDoc.myArray[0].id,
              mySubArray: [
                {
                  id: migrationDoc.myArray[0].mySubArray[0].id,
                  relation3: relationB2.id,
                },
                {
                  id: migrationDoc.myArray[0].mySubArray[1].id,
                  relation3: relationB1.id,
                },
              ],
              relation2: relationB2.id,
            },
            {
              id: migrationDoc.myArray[1].id,
              mySubArray: [
                {
                  id: migrationDoc.myArray[1].mySubArray[0].id,
                  relation3: relationB1.id,
                },
                {
                  id: migrationDoc.myArray[1].mySubArray[1].id,
                  relation3: relationB2.id,
                },
              ],
              relation2: relationB1.id,
            },
          ],
          myBlocks: [
            {
              id: migrationDoc.myBlocks[0].id,
              blockType: 'myBlock',
              relation5: relationA2.id,
              relation6: relationB2.id,
            },
            {
              id: migrationDoc.myBlocks[1].id,
              blockType: 'myBlock',
              relation5: relationA1.id,
              relation6: relationB1.id,
            },
          ],
          myGroup: {
            relation4: relationB2.id,
          },
          relation1: relationA2.id,
        }

        const updated = await payload.update({
          id: migrationDoc.id,
          collection: 'pg-migrations',
          data: esDoc,
          fallbackLocale: null,
          locale: 'es',
        })

        const req: PayloadRequest = {} as PayloadRequest
        await initTransaction(req)

        await migratePostgresV2toV3({
          debug: true,
          payload,
          req,
        })
      }
    })
  })
>>>>>>> 46924f67
})<|MERGE_RESOLUTION|>--- conflicted
+++ resolved
@@ -93,6 +93,7 @@
       const result = await payload.create({
         collection: 'posts',
         data: {
+          // TODO: createdAt should be optional on RequiredDataFromCollectionSlug
           createdAt,
           title: 'hello',
         },
@@ -308,20 +309,12 @@
 
   describe('transactions', () => {
     describe('local api', () => {
-<<<<<<< HEAD
       if (!['sqlite'].includes(process.env.PAYLOAD_DATABASE)) {
         it('should commit multiple operations in isolation', async () => {
           const req = {
             payload,
             user,
-          } as PayloadRequestWithData
-=======
-      it('should commit multiple operations in isolation', async () => {
-        const req = {
-          payload,
-          user,
-        } as PayloadRequest
->>>>>>> 46924f67
+          } as unknown as PayloadRequest
 
           await initTransaction(req)
 
@@ -372,7 +365,7 @@
         const req = {
           payload,
           user,
-        } as PayloadRequest
+        } as unknown as PayloadRequest
 
         let first
         let second
@@ -425,7 +418,7 @@
         const req = {
           payload,
           user,
-        } as PayloadRequest
+        } as unknown as PayloadRequest
 
         await initTransaction(req)
 
@@ -465,160 +458,4 @@
       })
     })
   })
-<<<<<<< HEAD
-=======
-
-  describe('postgres v2 - v3 migration', () => {
-    it.skip('should collect relations to migrate', async () => {
-      expect(payload.db).toBeDefined()
-
-      if (payload.db.name === 'postgres') {
-        const relationA1 = await payload.create({
-          collection: 'relation-a',
-          data: {
-            title: 'hello A 1',
-          },
-        })
-
-        const relationB1 = await payload.create({
-          collection: 'relation-b',
-          data: {
-            title: 'hello B 1',
-          },
-        })
-
-        const relationA2 = await payload.create({
-          collection: 'relation-a',
-          data: {
-            title: 'hello A 2',
-          },
-        })
-
-        const relationB2 = await payload.create({
-          collection: 'relation-b',
-          data: {
-            title: 'hello B 2',
-          },
-        })
-
-        const enDoc = {
-          myArray: [
-            {
-              mySubArray: [
-                {
-                  relation3: relationB1.id,
-                },
-                {
-                  relation3: relationB2.id,
-                },
-              ],
-              relation2: relationB1.id,
-            },
-            {
-              mySubArray: [
-                {
-                  relation3: relationB2.id,
-                },
-                {
-                  relation3: relationB1.id,
-                },
-              ],
-              relation2: relationB2.id,
-            },
-          ],
-          myBlocks: [
-            {
-              blockType: 'myBlock',
-              relation5: relationA1.id,
-              relation6: relationB1.id,
-            },
-            {
-              blockType: 'myBlock',
-              relation5: relationA2.id,
-              relation6: relationB2.id,
-            },
-          ],
-          myGroup: {
-            relation4: relationB1.id,
-          },
-          relation1: relationA1.id,
-        }
-
-        const migrationDoc = await payload.create({
-          collection: 'pg-migrations',
-          data: enDoc,
-          locale: 'en',
-        })
-
-        const esDoc = {
-          myArray: [
-            {
-              id: migrationDoc.myArray[0].id,
-              mySubArray: [
-                {
-                  id: migrationDoc.myArray[0].mySubArray[0].id,
-                  relation3: relationB2.id,
-                },
-                {
-                  id: migrationDoc.myArray[0].mySubArray[1].id,
-                  relation3: relationB1.id,
-                },
-              ],
-              relation2: relationB2.id,
-            },
-            {
-              id: migrationDoc.myArray[1].id,
-              mySubArray: [
-                {
-                  id: migrationDoc.myArray[1].mySubArray[0].id,
-                  relation3: relationB1.id,
-                },
-                {
-                  id: migrationDoc.myArray[1].mySubArray[1].id,
-                  relation3: relationB2.id,
-                },
-              ],
-              relation2: relationB1.id,
-            },
-          ],
-          myBlocks: [
-            {
-              id: migrationDoc.myBlocks[0].id,
-              blockType: 'myBlock',
-              relation5: relationA2.id,
-              relation6: relationB2.id,
-            },
-            {
-              id: migrationDoc.myBlocks[1].id,
-              blockType: 'myBlock',
-              relation5: relationA1.id,
-              relation6: relationB1.id,
-            },
-          ],
-          myGroup: {
-            relation4: relationB2.id,
-          },
-          relation1: relationA2.id,
-        }
-
-        const updated = await payload.update({
-          id: migrationDoc.id,
-          collection: 'pg-migrations',
-          data: esDoc,
-          fallbackLocale: null,
-          locale: 'es',
-        })
-
-        const req: PayloadRequest = {} as PayloadRequest
-        await initTransaction(req)
-
-        await migratePostgresV2toV3({
-          debug: true,
-          payload,
-          req,
-        })
-      }
-    })
-  })
->>>>>>> 46924f67
 })