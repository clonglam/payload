import type { JSONSchema4 } from 'json-schema'
import type {
  EditorConfig as LexicalEditorConfig,
  SerializedEditorState,
  SerializedLexicalNode,
} from 'lexical'

import { withMergedProps } from '@payloadcms/ui/elements/withMergedProps'
<<<<<<< HEAD
import { withNullableJSONSchemaType } from 'payload'
=======
import {
  afterChangeTraverseFields,
  afterReadTraverseFields,
  beforeChangeTraverseFields,
  beforeValidateTraverseFields,
  withNullableJSONSchemaType,
} from 'payload/utilities'
>>>>>>> ddc3ab53

import type { FeatureProviderServer, ResolvedServerFeatureMap } from './field/features/types.js'
import type { SanitizedServerEditorConfig } from './field/lexical/config/types.js'
import type {
  AdapterProps,
  LexicalEditorProps,
  LexicalRichTextAdapter,
  LexicalRichTextAdapterProvider,
} from './types.js'

// eslint-disable-next-line payload/no-imports-from-exports-dir
import { RichTextCell, RichTextField } from './exports/client/index.js'
import {
  defaultEditorConfig,
  defaultEditorFeatures,
} from './field/lexical/config/server/default.js'
import { loadFeatures } from './field/lexical/config/server/loader.js'
import {
  sanitizeServerEditorConfig,
  sanitizeServerFeatures,
} from './field/lexical/config/server/sanitize.js'
import { cloneDeep } from './field/lexical/utils/cloneDeep.js'
import { getGenerateComponentMap } from './generateComponentMap.js'
import { getGenerateSchemaMap } from './generateSchemaMap.js'
import { i18n } from './i18n.js'
import { populateLexicalPopulationPromises } from './populateGraphQL/populateLexicalPopulationPromises.js'
import { recurseNodeTree } from './recurseNodeTree.js'
import { richTextValidateHOC } from './validate/index.js'

let defaultSanitizedServerEditorConfig: SanitizedServerEditorConfig = null

export function lexicalEditor(props?: LexicalEditorProps): LexicalRichTextAdapterProvider {
  return async ({ config, isRoot }) => {
    let features: FeatureProviderServer<unknown, unknown>[] = []
    let resolvedFeatureMap: ResolvedServerFeatureMap

    let finalSanitizedEditorConfig: SanitizedServerEditorConfig // For server only
    if (!props || (!props.features && !props.lexical)) {
      if (!defaultSanitizedServerEditorConfig) {
        defaultSanitizedServerEditorConfig = await sanitizeServerEditorConfig(
          defaultEditorConfig,
          config,
        )
        features = cloneDeep(defaultEditorFeatures)
      }

      finalSanitizedEditorConfig = cloneDeep(defaultSanitizedServerEditorConfig)

      resolvedFeatureMap = finalSanitizedEditorConfig.resolvedFeatureMap
    } else {
      const rootEditor = config.editor
      let rootEditorFeatures: FeatureProviderServer<unknown, unknown>[] = []
      if (typeof rootEditor === 'object' && 'features' in rootEditor) {
        rootEditorFeatures = (rootEditor as LexicalRichTextAdapter).features
      }

      features =
        props.features && typeof props.features === 'function'
          ? props.features({
              defaultFeatures: cloneDeep(defaultEditorFeatures),
              rootFeatures: rootEditorFeatures,
            })
          : (props.features as FeatureProviderServer<unknown, unknown>[])
      if (!features) {
        features = cloneDeep(defaultEditorFeatures)
      }

      const lexical: LexicalEditorConfig = props.lexical

      resolvedFeatureMap = await loadFeatures({
        config,
        isRoot,
        unSanitizedEditorConfig: {
          features,
          lexical: lexical ? lexical : defaultEditorConfig.lexical,
        },
      })

      finalSanitizedEditorConfig = {
        features: sanitizeServerFeatures(resolvedFeatureMap),
        lexical: lexical ? lexical : defaultEditorConfig.lexical,
        resolvedFeatureMap,
      }
    }

    const featureI18n = finalSanitizedEditorConfig.features.i18n
    for (const lang in i18n) {
      if (!featureI18n[lang]) {
        featureI18n[lang] = {
          lexical: {},
        }
      }

      featureI18n[lang].lexical.general = i18n[lang]
    }

    return {
      CellComponent: withMergedProps({
        Component: RichTextCell,
        toMergeIntoProps: {
          admin: props?.admin,
          lexicalEditorConfig: finalSanitizedEditorConfig.lexical,
        },
      }),
      FieldComponent: withMergedProps({
        Component: RichTextField,
        toMergeIntoProps: {
          admin: props?.admin,
          lexicalEditorConfig: finalSanitizedEditorConfig.lexical,
        },
      }),
      editorConfig: finalSanitizedEditorConfig,
      features,
      generateComponentMap: getGenerateComponentMap({
        resolvedFeatureMap,
      }),
      generateSchemaMap: getGenerateSchemaMap({
        resolvedFeatureMap,
      }),
      graphQLPopulationPromises({
        context,
        currentDepth,
        depth,
        draft,
        field,
        fieldPromises,
        findMany,
        flattenLocales,
        overrideAccess,
        populationPromises,
        req,
        showHiddenFields,
        siblingDoc,
      }) {
        // check if there are any features with nodes which have populationPromises for this field
        if (finalSanitizedEditorConfig?.features?.graphQLPopulationPromises?.size) {
          populateLexicalPopulationPromises({
            context,
            currentDepth: currentDepth ?? 0,
            depth,
            draft,
            editorPopulationPromises: finalSanitizedEditorConfig.features.graphQLPopulationPromises,
            field,
            fieldPromises,
            findMany,
            flattenLocales,
            overrideAccess,
            populationPromises,
            req,
            showHiddenFields,
            siblingDoc,
          })
        }
      },
      hooks: {
        afterChange: [
          async ({
            collection,
            context: _context,
            global,
            operation,
            path,
            req,
            schemaPath,
            value,
          }) => {
            if (
              !finalSanitizedEditorConfig.features.hooks.afterChange.size &&
              !finalSanitizedEditorConfig.features.getSubFields.size
            ) {
              return value
            }
            const context: any = _context
            const nodeIDMap: {
              [key: string]: SerializedLexicalNode
            } = {}

            /**
             * Get the originalNodeIDMap from the beforeValidate hook, which is always run before this hook.
             */
            const originalNodeIDMap: {
              [key: string]: SerializedLexicalNode
            } = context?.internal?.richText?.[path.join('.')]?.originalNodeIDMap

            if (!originalNodeIDMap || !Object.keys(originalNodeIDMap).length || !value) {
              return value
            }

            recurseNodeTree({
              nodeIDMap,
              nodes: (value as SerializedEditorState)?.root?.children ?? [],
            })

            // eslint-disable-next-line prefer-const
            for (let [id, node] of Object.entries(nodeIDMap)) {
              const afterChangeHooks = finalSanitizedEditorConfig.features.hooks.afterChange
              if (afterChangeHooks?.has(node.type)) {
                for (const hook of afterChangeHooks.get(node.type)) {
                  if (!originalNodeIDMap[id]) {
                    console.warn(
                      '(afterChange) No original node found for node with id',
                      id,
                      'node:',
                      node,
                      'path',
                      path.join('.'),
                    )
                    continue
                  }
                  node = await hook({
                    context,
                    node,
                    operation,
                    originalNode: originalNodeIDMap[id],
                    parentRichTextFieldPath: path,
                    parentRichTextFieldSchemaPath: schemaPath,
                    req,
                  })
                }
              }
              const subFieldFn = finalSanitizedEditorConfig.features.getSubFields.get(node.type)
              const subFieldDataFn = finalSanitizedEditorConfig.features.getSubFieldsData.get(
                node.type,
              )

              if (subFieldFn) {
                const subFields = subFieldFn({ node, req })
                const data = subFieldDataFn({ node, req })
                const originalData = subFieldDataFn({ node: originalNodeIDMap[id], req })

                if (subFields?.length) {
                  await afterChangeTraverseFields({
                    collection,
                    context,
                    data: originalData,
                    doc: data,
                    fields: subFields,
                    global,
                    operation,
                    path,
                    previousDoc: data,
                    previousSiblingDoc: { ...data },
                    req,
                    schemaPath,
                    siblingData: originalData || {},
                    siblingDoc: { ...data },
                  })
                }
              }
            }
            return value
          },
        ],
        afterRead: [
          /**
           * afterRead hooks do not receive the originalNode. Thus, they can run on all nodes, not just nodes with an ID.
           */
          async ({
            collection,
            context: context,
            currentDepth,
            depth,
            draft,
            fallbackLocale,
            fieldPromises,
            findMany,
            flattenLocales,
            global,
            locale,
            overrideAccess,
            path,
            populationPromises,
            req,
            schemaPath,
            showHiddenFields,
            triggerAccessControl,
            triggerHooks,
            value,
          }) => {
            if (
              !finalSanitizedEditorConfig.features.hooks.afterRead.size &&
              !finalSanitizedEditorConfig.features.getSubFields.size
            ) {
              return value
            }
            const flattenedNodes: SerializedLexicalNode[] = []

            recurseNodeTree({
              flattenedNodes,
              nodes: (value as SerializedEditorState)?.root?.children ?? [],
            })

            for (let node of flattenedNodes) {
              const afterReadHooks = finalSanitizedEditorConfig.features.hooks.afterRead
              if (afterReadHooks?.has(node.type)) {
                for (const hook of afterReadHooks.get(node.type)) {
                  node = await hook({
                    context,
                    currentDepth,
                    depth,
                    draft,
                    fallbackLocale,
                    fieldPromises,
                    findMany,
                    flattenLocales,
                    locale,
                    node,
                    overrideAccess,
                    parentRichTextFieldPath: path,
                    parentRichTextFieldSchemaPath: schemaPath,
                    populationPromises,
                    req,
                    showHiddenFields,
                    triggerAccessControl,
                    triggerHooks,
                  })
                }
              }
              const subFieldFn = finalSanitizedEditorConfig.features.getSubFields.get(node.type)
              const subFieldDataFn = finalSanitizedEditorConfig.features.getSubFieldsData.get(
                node.type,
              )

              if (subFieldFn) {
                const subFields = subFieldFn({ node, req })
                const data = subFieldDataFn({ node, req })

                if (subFields?.length) {
                  afterReadTraverseFields({
                    collection,
                    context,
                    currentDepth,
                    depth,
                    doc: data,
                    draft,
                    fallbackLocale,
                    fieldPromises,
                    fields: subFields,
                    findMany,
                    flattenLocales,
                    global,
                    locale,
                    overrideAccess,
                    path,
                    populationPromises,
                    req,
                    schemaPath,
                    showHiddenFields,
                    siblingDoc: data,
                    triggerAccessControl,
                    triggerHooks,
                  })
                }
              }
            }

            return value
          },
        ],
        beforeChange: [
          async ({
            collection,
            context: _context,
            duplicate,
            errors,
            field,
            global,
            mergeLocaleActions,
            operation,
            path,
            req,
            schemaPath,
            siblingData,
            siblingDocWithLocales,
            skipValidation,
            value,
          }) => {
            if (
              !finalSanitizedEditorConfig.features.hooks.beforeChange.size &&
              !finalSanitizedEditorConfig.features.getSubFields.size
            ) {
              return value
            }

            const context: any = _context
            const nodeIDMap: {
              [key: string]: SerializedLexicalNode
            } = {}

            /**
             * Get the originalNodeIDMap from the beforeValidate hook, which is always run before this hook.
             */
            const originalNodeIDMap: {
              [key: string]: SerializedLexicalNode
            } = context?.internal?.richText?.[path.join('.')]?.originalNodeIDMap

            if (!originalNodeIDMap || !Object.keys(originalNodeIDMap).length || !value) {
              return value
            }

            const originalNodeWithLocalesIDMap: {
              [key: string]: SerializedLexicalNode
            } = {}

            recurseNodeTree({
              nodeIDMap,
              nodes: (value as SerializedEditorState)?.root?.children ?? [],
            })

            if (siblingDocWithLocales?.[field.name]) {
              recurseNodeTree({
                nodeIDMap: originalNodeWithLocalesIDMap,
                nodes:
                  (siblingDocWithLocales[field.name] as SerializedEditorState)?.root?.children ??
                  [],
              })
            }

            // eslint-disable-next-line prefer-const
            for (let [id, node] of Object.entries(nodeIDMap)) {
              const beforeChangeHooks = finalSanitizedEditorConfig.features.hooks.beforeChange
              if (beforeChangeHooks?.has(node.type)) {
                for (const hook of beforeChangeHooks.get(node.type)) {
                  if (!originalNodeIDMap[id]) {
                    console.warn(
                      '(beforeChange) No original node found for node with id',
                      id,
                      'node:',
                      node,
                      'path',
                      path.join('.'),
                    )
                    continue
                  }
                  node = await hook({
                    context,
                    duplicate,
                    errors,
                    mergeLocaleActions,
                    node,
                    operation,
                    originalNode: originalNodeIDMap[id],
                    originalNodeWithLocales: originalNodeWithLocalesIDMap[id],
                    parentRichTextFieldPath: path,
                    parentRichTextFieldSchemaPath: schemaPath,
                    req,
                    skipValidation,
                  })
                }
              }

              const subFieldFn = finalSanitizedEditorConfig.features.getSubFields.get(node.type)
              const subFieldDataFn = finalSanitizedEditorConfig.features.getSubFieldsData.get(
                node.type,
              )

              if (subFieldFn) {
                const subFields = subFieldFn({ node, req })
                const data = subFieldDataFn({ node, req })
                const originalData = subFieldDataFn({ node: originalNodeIDMap[id], req })
                const originalDataWithLocales = subFieldDataFn({
                  node: originalNodeWithLocalesIDMap[id],
                  req,
                })

                if (subFields?.length) {
                  await beforeChangeTraverseFields({
                    id,
                    collection,
                    context,
                    data,
                    doc: originalData,
                    docWithLocales: originalDataWithLocales ?? {},
                    duplicate,
                    errors,
                    fields: subFields,
                    global,
                    mergeLocaleActions,
                    operation,
                    path,
                    req,
                    schemaPath,
                    siblingData: data,
                    siblingDoc: originalData,
                    siblingDocWithLocales: originalDataWithLocales ?? {},
                    skipValidation,
                  })
                }
              }
            }

            /**
             * within the beforeChange hook, id's may be re-generated.
             * Example:
             * 1. Seed data contains IDs for block feature blocks.
             * 2. Those are used in beforeValidate
             * 3. in beforeChange, those IDs are regenerated, because you cannot provide IDs during document creation. See baseIDField beforeChange hook for reasoning
             * 4. Thus, in order for all post-beforeChange hooks to receive the correct ID, we need to update the originalNodeIDMap with the new ID's, by regenerating the nodeIDMap.
             * The reason this is not generated for every hook, is to save on performance. We know we only really have to generate it in beforeValidate, which is the first hook,
             * and in beforeChange, which is where modifications to the provided IDs can occur.
             */
            const newOriginalNodeIDMap: {
              [key: string]: SerializedLexicalNode
            } = {}

            const previousValue = siblingData[field.name]

            recurseNodeTree({
              nodeIDMap: newOriginalNodeIDMap,
              nodes: (previousValue as SerializedEditorState)?.root?.children ?? [],
            })

            if (!context.internal) {
              // Add to context, for other hooks to use
              context.internal = {}
            }
            if (!context.internal.richText) {
              context.internal.richText = {}
            }
            context.internal.richText[path.join('.')] = {
              originalNodeIDMap: newOriginalNodeIDMap,
            }

            return value
          },
        ],
        beforeValidate: [
          async ({
            collection,
            context,
            global,
            operation,
            overrideAccess,
            path,
            previousValue,
            req,
            schemaPath,
            value,
          }) => {
            // return value if there are NO hooks
            if (
              !finalSanitizedEditorConfig.features.hooks.beforeValidate.size &&
              !finalSanitizedEditorConfig.features.hooks.afterChange.size &&
              !finalSanitizedEditorConfig.features.hooks.beforeChange.size &&
              !finalSanitizedEditorConfig.features.getSubFields.size
            ) {
              return value
            }

            /**
             * beforeValidate is the first field hook which runs. This is where we can create the node map, which can then be used in the other hooks.
             *
             */

            /**
             * flattenedNodes contains all nodes in the editor, in the order they appear in the editor. They will be used for the following hooks:
             * - afterRead
             *
             * The other hooks require nodes to have IDs, which is why those are ran only from the nodeIDMap. They require IDs because they have both doc/siblingDoc and data/siblingData, and
             * thus require a reliable way to match new node data to old node data. Given that node positions can change in between hooks, this is only reliably possible for nodes which are saved with
             * an ID.
             */
            //const flattenedNodes: SerializedLexicalNode[] = []

            /**
             * Only nodes with id's (so, nodes with hooks added to them) will be added to the nodeIDMap. They will be used for the following hooks:
             * - afterChange
             * - beforeChange
             * - beforeValidate
             * - beforeDuplicate
             *
             * Other hooks are handled by the flattenedNodes. All nodes in the nodeIDMap are part of flattenedNodes.
             */

            const originalNodeIDMap: {
              [key: string]: SerializedLexicalNode
            } = {}

            recurseNodeTree({
              nodeIDMap: originalNodeIDMap,
              nodes: (previousValue as SerializedEditorState)?.root?.children ?? [],
            })

            if (!context.internal) {
              // Add to context, for other hooks to use
              context.internal = {}
            }
            if (!(context as any).internal.richText) {
              ;(context as any).internal.richText = {}
            }
            ;(context as any).internal.richText[path.join('.')] = {
              originalNodeIDMap,
            }

            /**
             * Now that the maps for all hooks are set up, we can run the validate hook
             */
            if (!finalSanitizedEditorConfig.features.hooks.beforeValidate.size) {
              return value
            }
            const nodeIDMap: {
              [key: string]: SerializedLexicalNode
            } = {}
            recurseNodeTree({
              //flattenedNodes,
              nodeIDMap,
              nodes: (value as SerializedEditorState)?.root?.children ?? [],
            })

            // eslint-disable-next-line prefer-const
            for (let [id, node] of Object.entries(nodeIDMap)) {
              const beforeValidateHooks = finalSanitizedEditorConfig.features.hooks.beforeValidate
              if (beforeValidateHooks?.has(node.type)) {
                for (const hook of beforeValidateHooks.get(node.type)) {
                  if (!originalNodeIDMap[id]) {
                    console.warn(
                      '(beforeValidate) No original node found for node with id',
                      id,
                      'node:',
                      node,
                      'path',
                      path.join('.'),
                    )
                    continue
                  }
                  node = await hook({
                    context,
                    node,
                    operation,
                    originalNode: originalNodeIDMap[id],
                    overrideAccess,
                    parentRichTextFieldPath: path,
                    parentRichTextFieldSchemaPath: schemaPath,
                    req,
                  })
                }
              }
              const subFieldFn = finalSanitizedEditorConfig.features.getSubFields.get(node.type)
              const subFieldDataFn = finalSanitizedEditorConfig.features.getSubFieldsData.get(
                node.type,
              )

              if (subFieldFn) {
                const subFields = subFieldFn({ node, req })
                const data = subFieldDataFn({ node, req })
                const originalData = subFieldDataFn({ node: originalNodeIDMap[id], req })

                if (subFields?.length) {
                  await beforeValidateTraverseFields({
                    id,
                    collection,
                    context,
                    data,
                    doc: originalData,
                    fields: subFields,
                    global,
                    operation,
                    overrideAccess,
                    path,
                    req,
                    schemaPath,
                    siblingData: data,
                    siblingDoc: originalData,
                  })
                }
              }
            }

            return value
          },
        ],
      },
      i18n: featureI18n,
      outputSchema: ({
        collectionIDFieldTypes,
        config,
        field,
        interfaceNameDefinitions,
        isRequired,
      }) => {
        let outputSchema: JSONSchema4 = {
          // This schema matches the SerializedEditorState type so far, that it's possible to cast SerializedEditorState to this schema without any errors.
          // In the future, we should
          // 1) allow recursive children
          // 2) Pass in all the different types for every node added to the editorconfig. This can be done with refs in the schema.
          type: withNullableJSONSchemaType('object', isRequired),
          properties: {
            root: {
              type: 'object',
              additionalProperties: false,
              properties: {
                type: {
                  type: 'string',
                },
                children: {
                  type: 'array',
                  items: {
                    type: 'object',
                    additionalProperties: true,
                    properties: {
                      type: {
                        type: 'string',
                      },
                      version: {
                        type: 'integer',
                      },
                    },
                    required: ['type', 'version'],
                  },
                },
                direction: {
                  oneOf: [
                    {
                      enum: ['ltr', 'rtl'],
                    },
                    {
                      type: 'null',
                    },
                  ],
                },
                format: {
                  type: 'string',
                  enum: ['left', 'start', 'center', 'right', 'end', 'justify', ''], // ElementFormatType, since the root node is an element
                },
                indent: {
                  type: 'integer',
                },
                version: {
                  type: 'integer',
                },
              },
              required: ['children', 'direction', 'format', 'indent', 'type', 'version'],
            },
          },
          required: ['root'],
        }
        for (const modifyOutputSchema of finalSanitizedEditorConfig.features.generatedTypes
          .modifyOutputSchemas) {
          outputSchema = modifyOutputSchema({
            collectionIDFieldTypes,
            config,
            currentSchema: outputSchema,
            field,
            interfaceNameDefinitions,
            isRequired,
          })
        }

        return outputSchema
      },
      validate: richTextValidateHOC({
        editorConfig: finalSanitizedEditorConfig,
      }),
    }
  }
}

export { AlignFeature } from './field/features/align/feature.server.js'
export { BlockquoteFeature } from './field/features/blockquote/feature.server.js'
export { BlocksFeature, type BlocksFeatureProps } from './field/features/blocks/feature.server.js'
export {
  $createBlockNode,
  $isBlockNode,
  type BlockFields,
  BlockNode,
  type SerializedBlockNode,
} from './field/features/blocks/nodes/BlocksNode.js'

export { LinebreakHTMLConverter } from './field/features/converters/html/converter/converters/linebreak.js'
export { ParagraphHTMLConverter } from './field/features/converters/html/converter/converters/paragraph.js'
export { TextHTMLConverter } from './field/features/converters/html/converter/converters/text.js'

export { defaultHTMLConverters } from './field/features/converters/html/converter/defaultConverters.js'
export {
  convertLexicalNodesToHTML,
  convertLexicalToHTML,
} from './field/features/converters/html/converter/index.js'
export type { HTMLConverter } from './field/features/converters/html/converter/types.js'
export {
  HTMLConverterFeature,
  type HTMLConverterFeatureProps,
} from './field/features/converters/html/feature.server.js'
export {
  consolidateHTMLConverters,
  lexicalHTML,
} from './field/features/converters/html/field/index.js'
export { TestRecorderFeature } from './field/features/debug/testRecorder/feature.server.js'
export { TreeViewFeature } from './field/features/debug/treeView/feature.server.js'
export { BoldFeature } from './field/features/format/bold/feature.server.js'
export { InlineCodeFeature } from './field/features/format/inlineCode/feature.server.js'

export { ItalicFeature } from './field/features/format/italic/feature.server.js'
export { StrikethroughFeature } from './field/features/format/strikethrough/feature.server.js'
export { SubscriptFeature } from './field/features/format/subscript/feature.server.js'
export { SuperscriptFeature } from './field/features/format/superscript/feature.server.js'
export { UnderlineFeature } from './field/features/format/underline/feature.server.js'
export {
  HeadingFeature,
  type HeadingFeatureProps,
} from './field/features/heading/feature.server.js'
export { HorizontalRuleFeature } from './field/features/horizontalRule/feature.server.js'

export { IndentFeature } from './field/features/indent/feature.server.js'
export { LinkFeature, type LinkFeatureServerProps } from './field/features/link/feature.server.js'

export {
  $createAutoLinkNode,
  $isAutoLinkNode,
  AutoLinkNode,
} from './field/features/link/nodes/AutoLinkNode.js'
export {
  $createLinkNode,
  $isLinkNode,
  LinkNode,
  TOGGLE_LINK_COMMAND,
} from './field/features/link/nodes/LinkNode.js'
export type {
  LinkFields,
  SerializedAutoLinkNode,
  SerializedLinkNode,
} from './field/features/link/nodes/types.js'
export { ChecklistFeature } from './field/features/lists/checklist/feature.server.js'
export { OrderedListFeature } from './field/features/lists/orderedList/feature.server.js'
export { UnorderedListFeature } from './field/features/lists/unorderedList/feature.server.js'
export { LexicalPluginToLexicalFeature } from './field/features/migrations/lexicalPluginToLexical/feature.server.js'
export { SlateBlockquoteConverter } from './field/features/migrations/slateToLexical/converter/converters/blockquote/index.js'
export { SlateHeadingConverter } from './field/features/migrations/slateToLexical/converter/converters/heading/index.js'
export { SlateIndentConverter } from './field/features/migrations/slateToLexical/converter/converters/indent/index.js'
export { SlateLinkConverter } from './field/features/migrations/slateToLexical/converter/converters/link/index.js'
export { SlateListItemConverter } from './field/features/migrations/slateToLexical/converter/converters/listItem/index.js'
export { SlateOrderedListConverter } from './field/features/migrations/slateToLexical/converter/converters/orderedList/index.js'
export { SlateRelationshipConverter } from './field/features/migrations/slateToLexical/converter/converters/relationship/index.js'
export { SlateUnknownConverter } from './field/features/migrations/slateToLexical/converter/converters/unknown/index.js'
export { SlateUnorderedListConverter } from './field/features/migrations/slateToLexical/converter/converters/unorderedList/index.js'
export { SlateUploadConverter } from './field/features/migrations/slateToLexical/converter/converters/upload/index.js'
export { defaultSlateConverters } from './field/features/migrations/slateToLexical/converter/defaultConverters.js'

export {
  convertSlateNodesToLexical,
  convertSlateToLexical,
} from './field/features/migrations/slateToLexical/converter/index.js'
export type {
  SlateNode,
  SlateNodeConverter,
} from './field/features/migrations/slateToLexical/converter/types.js'
export { SlateToLexicalFeature } from './field/features/migrations/slateToLexical/feature.server.js'

export { ParagraphFeature } from './field/features/paragraph/feature.server.js'
export {
  RelationshipFeature,
  type RelationshipFeatureProps,
} from './field/features/relationship/feature.server.js'
export {
  $createRelationshipNode,
  $isRelationshipNode,
  type RelationshipData,
  RelationshipNode,
  type SerializedRelationshipNode,
} from './field/features/relationship/nodes/RelationshipNode.js'

export { FixedToolbarFeature } from './field/features/toolbars/fixed/feature.server.js'
export { InlineToolbarFeature } from './field/features/toolbars/inline/feature.server.js'

export type { ToolbarGroup, ToolbarGroupItem } from './field/features/toolbars/types.js'
export { createNode } from './field/features/typeUtilities.js'
export type {
  AfterChangeNodeHook,
  AfterChangeNodeHookArgs,
  AfterReadNodeHook,
  AfterReadNodeHookArgs,
  BaseNodeHookArgs,
  BeforeChangeNodeHook,
  BeforeChangeNodeHookArgs,
  BeforeValidateNodeHook,
  BeforeValidateNodeHookArgs,
  ClientComponentProps,
  ClientFeature,
  ClientFeatureProviderMap,
  FeatureProviderClient,
  FeatureProviderProviderClient,
  FeatureProviderProviderServer,
  FeatureProviderServer,
  NodeValidation,
  NodeWithHooks,
  PluginComponent,
  PluginComponentWithAnchor,
  PopulationPromise,
  ResolvedClientFeature,
  ResolvedClientFeatureMap,
  ResolvedServerFeature,
  ResolvedServerFeatureMap,
  SanitizedClientFeatures,
  SanitizedPlugin,
  SanitizedServerFeatures,
  ServerFeature,
  ServerFeatureProviderMap,
} from './field/features/types.js'

export { UploadFeature } from './field/features/upload/feature.server.js'

export type { UploadFeatureProps } from './field/features/upload/feature.server.js'
export {
  $createUploadNode,
  $isUploadNode,
  type SerializedUploadNode,
  type UploadData,
  UploadNode,
} from './field/features/upload/nodes/UploadNode.js'

export {
  defaultEditorConfig,
  defaultEditorFeatures,
  defaultEditorLexicalConfig,
} from './field/lexical/config/server/default.js'
export {
  loadFeatures,
  sortFeaturesForOptimalLoading,
} from './field/lexical/config/server/loader.js'

export {
  sanitizeServerEditorConfig,
  sanitizeServerFeatures,
} from './field/lexical/config/server/sanitize.js'
export type {
  ClientEditorConfig,
  SanitizedClientEditorConfig,
  SanitizedServerEditorConfig,
  ServerEditorConfig,
} from './field/lexical/config/types.js'

export { getEnabledNodes } from './field/lexical/nodes/index.js'
export { ENABLE_SLASH_MENU_COMMAND } from './field/lexical/plugins/SlashMenu/LexicalTypeaheadMenuPlugin/index.js'
export type { AdapterProps }

export type {
  SlashMenuGroup,
  SlashMenuItem,
} from './field/lexical/plugins/SlashMenu/LexicalTypeaheadMenuPlugin/types.js'

export {
  DETAIL_TYPE_TO_DETAIL,
  DOUBLE_LINE_BREAK,
  ELEMENT_FORMAT_TO_TYPE,
  ELEMENT_TYPE_TO_FORMAT,
  IS_ALL_FORMATTING,
  LTR_REGEX,
  NON_BREAKING_SPACE,
  NodeFormat,
  RTL_REGEX,
  TEXT_MODE_TO_TYPE,
  TEXT_TYPE_TO_FORMAT,
  TEXT_TYPE_TO_MODE,
} from './field/lexical/utils/nodeFormat.js'

export { sanitizeUrl, validateUrl } from './field/lexical/utils/url.js'
export { defaultRichTextValue } from './populateGraphQL/defaultValue.js'

export type { LexicalEditorProps, LexicalRichTextAdapter } from './types.js'<|MERGE_RESOLUTION|>--- conflicted
+++ resolved
@@ -6,17 +6,13 @@
 } from 'lexical'
 
 import { withMergedProps } from '@payloadcms/ui/elements/withMergedProps'
-<<<<<<< HEAD
-import { withNullableJSONSchemaType } from 'payload'
-=======
 import {
   afterChangeTraverseFields,
   afterReadTraverseFields,
   beforeChangeTraverseFields,
   beforeValidateTraverseFields,
   withNullableJSONSchemaType,
-} from 'payload/utilities'
->>>>>>> ddc3ab53
+} from 'payload'
 
 import type { FeatureProviderServer, ResolvedServerFeatureMap } from './field/features/types.js'
 import type { SanitizedServerEditorConfig } from './field/lexical/config/types.js'
