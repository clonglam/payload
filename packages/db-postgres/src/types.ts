import type {
  BuildQueryJoinAliases,
  DrizzleAdapter,
  PostgresDB,
  TransactionPg,
} from '@payloadcms/drizzle/types'
import type { DrizzleSnapshotJSON } from 'drizzle-kit/payload'
import type {
  ColumnBaseConfig,
  ColumnDataType,
  DrizzleConfig,
  Relation,
  Relations,
  SQL,
} from 'drizzle-orm'
import type {
  PgColumn,
  PgEnum,
  PgInsertOnConflictDoUpdateConfig,
  PgSchema,
  PgTableWithColumns,
} from 'drizzle-orm/pg-core'
import type { PgTableFn } from 'drizzle-orm/pg-core/table'
<<<<<<< HEAD
import type { Payload, PayloadRequestWithData} from 'payload'
import type { Pool, PoolConfig, QueryResult } from 'pg'
=======
import type { BaseDatabaseAdapter, Payload, PayloadRequest } from 'payload'
import type { Pool, PoolConfig } from 'pg'

export type DrizzleDB = NodePgDatabase<Record<string, unknown>>
>>>>>>> 46924f67

export type Args = {
  idType?: 'serial' | 'uuid'
  localesSuffix?: string
  logger?: DrizzleConfig['logger']
  migrationDir?: string
  pool: PoolConfig
  push?: boolean
  relationshipsSuffix?: string
  schemaName?: string
  versionsSuffix?: string
}

export type GenericColumn = PgColumn<
  ColumnBaseConfig<ColumnDataType, string>,
  Record<string, unknown>
>

export type GenericColumns = {
  [x: string]: GenericColumn
}

export type GenericTable = PgTableWithColumns<{
  columns: GenericColumns
  dialect: string
  name: string
  schema: string
}>

export type GenericEnum = PgEnum<[string, ...string[]]>

export type GenericRelation = Relations<string, Record<string, Relation<string>>>

export type CountDistinct = (args: {
  db: PostgresDB | TransactionPg
  joins: BuildQueryJoinAliases
  tableName: string
  where: SQL
}) => Promise<number>

export type DeleteWhere = (args: {
  db: PostgresDB | TransactionPg
  tableName: string
  where: SQL
}) => Promise<void>

export type DropDatabase = (args: { adapter: PostgresAdapter }) => Promise<void>

export type Execute<T> = (args: {
  db?: PostgresDB | TransactionPg
  drizzle?: PostgresDB
  raw?: string
  sql?: SQL<unknown>
}) => Promise<QueryResult<Record<string, T>>>

export type GenerateDrizzleJSON = (args: {
  schema: Record<string, GenericRelation | GenericTable>
}) => PgSchema

export type Insert = (args: {
  db: PostgresDB | TransactionPg
  onConflictDoUpdate?: PgInsertOnConflictDoUpdateConfig<any>
  tableName: string
  values: Record<string, unknown> | Record<string, unknown>[]
}) => Promise<Record<string, unknown>[]>

export type PostgresAdapter = DrizzleAdapter & {
  countDistinct: CountDistinct
  defaultDrizzleSnapshot: DrizzleSnapshotJSON
  deleteWhere: DeleteWhere
  drizzle: PostgresDB
  dropDatabase: DropDatabase
  enums: Record<string, GenericEnum>
  execute: Execute<unknown>
  /**
   * An object keyed on each table, with a key value pair where the constraint name is the key, followed by the dot-notation field name
   * Used for returning properly formed errors from unique fields
   */
  fieldConstraints: Record<string, Record<string, string>>
  generateDrizzleJSON: GenerateDrizzleJSON
  idType: Args['idType']
  initializing: Promise<void>
  insert: Insert
  localesSuffix?: string
  logger: DrizzleConfig['logger']
  pgSchema?: { table: PgTableFn } | PgSchema
  pool: Pool
  poolOptions: Args['pool']
  push: boolean
  rejectInitializing: () => void
  relationshipsSuffix?: string
  resolveInitializing: () => void
  schema: Record<string, GenericEnum | GenericRelation | GenericTable>
  schemaName?: Args['schemaName']
  sessions: {
    [id: string]: {
      db: PostgresDB | TransactionPg
      reject: () => Promise<void>
      resolve: () => Promise<void>
    }
  }
  tableNameMap: Map<string, string>
  tables: Record<string, GenericTable>
  versionsSuffix?: string
}

export type IDType = 'integer' | 'numeric' | 'uuid' | 'varchar'

<<<<<<< HEAD
export type MigrateUpArgs = { payload: Payload; req?: Partial<PayloadRequestWithData> }
export type MigrateDownArgs = { payload: Payload; req?: Partial<PayloadRequestWithData> }
=======
export type PostgresAdapterResult = (args: { payload: Payload }) => PostgresAdapter

export type MigrateUpArgs = { payload: Payload; req?: Partial<PayloadRequest> }
export type MigrateDownArgs = { payload: Payload; req?: Partial<PayloadRequest> }
>>>>>>> 46924f67

declare module 'payload' {
  export interface DatabaseAdapter
    extends Omit<Args, 'idType' | 'logger' | 'migrationDir' | 'pool'>,
      DrizzleAdapter {
    enums: Record<string, GenericEnum>
    /**
     * An object keyed on each table, with a key value pair where the constraint name is the key, followed by the dot-notation field name
     * Used for returning properly formed errors from unique fields
     */
    fieldConstraints: Record<string, Record<string, string>>
    idType: Args['idType']
    initializing: Promise<void>
    localesSuffix?: string
    logger: DrizzleConfig['logger']
    pgSchema?: { table: PgTableFn } | PgSchema
    pool: Pool
    poolOptions: Args['pool']
    push: boolean
    rejectInitializing: () => void
    relationshipsSuffix?: string
    resolveInitializing: () => void
    schema: Record<string, GenericEnum | GenericRelation | GenericTable>
    schemaName?: Args['schemaName']
    tableNameMap: Map<string, string>
    versionsSuffix?: string
  }
}<|MERGE_RESOLUTION|>--- conflicted
+++ resolved
@@ -21,15 +21,8 @@
   PgTableWithColumns,
 } from 'drizzle-orm/pg-core'
 import type { PgTableFn } from 'drizzle-orm/pg-core/table'
-<<<<<<< HEAD
-import type { Payload, PayloadRequestWithData} from 'payload'
+import type { Payload, PayloadRequest } from 'payload'
 import type { Pool, PoolConfig, QueryResult } from 'pg'
-=======
-import type { BaseDatabaseAdapter, Payload, PayloadRequest } from 'payload'
-import type { Pool, PoolConfig } from 'pg'
-
-export type DrizzleDB = NodePgDatabase<Record<string, unknown>>
->>>>>>> 46924f67
 
 export type Args = {
   idType?: 'serial' | 'uuid'
@@ -138,15 +131,8 @@
 
 export type IDType = 'integer' | 'numeric' | 'uuid' | 'varchar'
 
-<<<<<<< HEAD
-export type MigrateUpArgs = { payload: Payload; req?: Partial<PayloadRequestWithData> }
-export type MigrateDownArgs = { payload: Payload; req?: Partial<PayloadRequestWithData> }
-=======
-export type PostgresAdapterResult = (args: { payload: Payload }) => PostgresAdapter
-
 export type MigrateUpArgs = { payload: Payload; req?: Partial<PayloadRequest> }
 export type MigrateDownArgs = { payload: Payload; req?: Partial<PayloadRequest> }
->>>>>>> 46924f67
 
 declare module 'payload' {
   export interface DatabaseAdapter
