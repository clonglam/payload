--- conflicted
+++ resolved
@@ -1,10 +1,6 @@
 /* eslint-disable no-restricted-syntax, no-await-in-loop */
 import type { DrizzleSnapshotJSON } from 'drizzle-kit/payload'
-<<<<<<< HEAD
-import type { CreateMigration } from 'payload/database'
-=======
-import type { CreateMigration, MigrationTemplateArgs } from 'payload'
->>>>>>> 223d7262
+import type { CreateMigration } from 'payload'
 
 import fs from 'fs'
 import { createRequire } from 'module'
