<<<<<<< HEAD
import type { TransactionPg } from '@payloadcms/drizzle/types'
import type { Payload } from 'payload'
=======
import type { Field, Payload } from 'payload'
>>>>>>> 223d7262

import { tabHasName } from 'payload/shared'
import toSnakeCase from 'to-snake-case'

import type { PostgresAdapter } from '../../types.js'
import type { PathsToQuery } from './types.js'

type Args = {
  adapter: PostgresAdapter
  collectionSlug?: string
  columnPrefix: string
  db: TransactionPg
  disableNotNull: boolean
  fields: Field[]
  globalSlug?: string
  isVersions: boolean
  newTableName: string
  parentTableName: string
  path: string
  pathsToQuery: PathsToQuery
  payload: Payload
  rootTableName: string
}

export const traverseFields = (args: Args) => {
  args.fields.forEach((field) => {
    switch (field.type) {
      case 'group': {
        let newTableName = `${args.newTableName}_${toSnakeCase(field.name)}`

        if (field.localized && args.payload.config.localization) {
          newTableName += args.adapter.localesSuffix
        }

        return traverseFields({
          ...args,
          columnPrefix: `${args.columnPrefix}${toSnakeCase(field.name)}_`,
          fields: field.fields,
          newTableName,
          path: `${args.path ? `${args.path}.` : ''}${field.name}`,
        })
      }

      case 'row':
      case 'collapsible': {
        return traverseFields({
          ...args,
          fields: field.fields,
        })
      }

      case 'array': {
        const newTableName = args.adapter.tableNameMap.get(
          `${args.newTableName}_${toSnakeCase(field.name)}`,
        )

        return traverseFields({
          ...args,
          columnPrefix: '',
          fields: field.fields,
          newTableName,
          parentTableName: newTableName,
          path: `${args.path ? `${args.path}.` : ''}${field.name}.%`,
        })
      }

      case 'blocks': {
        return field.blocks.forEach((block) => {
          const newTableName = args.adapter.tableNameMap.get(
            `${args.rootTableName}_blocks_${toSnakeCase(block.slug)}`,
          )

          traverseFields({
            ...args,
            columnPrefix: '',
            fields: block.fields,
            newTableName,
            parentTableName: newTableName,
            path: `${args.path ? `${args.path}.` : ''}${field.name}.%`,
          })
        })
      }

      case 'tabs': {
        return field.tabs.forEach((tab) => {
          if (tabHasName(tab)) {
            args.columnPrefix = `${args.columnPrefix}_${toSnakeCase(tab.name)}_`
            args.path = `${args.path ? `${args.path}.` : ''}${tab.name}`
            args.newTableName = `${args.newTableName}_${toSnakeCase(tab.name)}`

            if (tab.localized && args.payload.config.localization) {
              args.newTableName += args.adapter.localesSuffix
            }
          }

          traverseFields({
            ...args,
            fields: tab.fields,
          })
        })
      }

      case 'relationship':
      case 'upload': {
        if (typeof field.relationTo === 'string') {
          if (field.type === 'upload' || !field.hasMany) {
            args.pathsToQuery.add(`${args.path ? `${args.path}.` : ''}${field.name}`)
          }
        }

        return null
      }
    }
  })
}<|MERGE_RESOLUTION|>--- conflicted
+++ resolved
@@ -1,9 +1,5 @@
-<<<<<<< HEAD
 import type { TransactionPg } from '@payloadcms/drizzle/types'
-import type { Payload } from 'payload'
-=======
 import type { Field, Payload } from 'payload'
->>>>>>> 223d7262
 
 import { tabHasName } from 'payload/shared'
 import toSnakeCase from 'to-snake-case'
