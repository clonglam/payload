--- conflicted
+++ resolved
@@ -1,9 +1,5 @@
-<<<<<<< HEAD
 import type { TransactionPg } from '@payloadcms/drizzle/types'
-import type { Field, Payload, PayloadRequestWithData } from 'payload'
-=======
 import type { Field, Payload, PayloadRequest } from 'payload'
->>>>>>> 46924f67
 
 import { upsertRow } from '@payloadcms/drizzle'
 
