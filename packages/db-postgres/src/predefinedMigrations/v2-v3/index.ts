--- conflicted
+++ resolved
@@ -38,13 +38,8 @@
  * @param req
  */
 export const migratePostgresV2toV3 = async ({ debug, payload, req }: Args) => {
-<<<<<<< HEAD
   const adapter = payload.db as unknown as PostgresAdapter
-  const db = adapter.sessions[req.transactionID].db as TransactionPg
-=======
-  const adapter = payload.db as PostgresAdapter
-  const db = adapter.sessions[await req.transactionID]?.db
->>>>>>> 940d0ad5
+  const db = adapter.sessions[await req.transactionID].db as TransactionPg
   const dir = payload.db.migrationDir
 
   // get the drizzle migrateUpSQL from drizzle using the last schema
