<<<<<<< HEAD
import type { Payload } from 'payload';
import { createDatabaseAdapter } from 'payload/dist/database/createAdapter';
import { connect } from './connect';
import { init } from './init';
import { createMigration } from './createMigration';
import { webpack } from './webpack';
import { Args, PostgresAdapter, PostgresAdapterResult } from './types';
import { createGlobal } from './createGlobal';
import { createVersion } from './createVersion';
// import { beginTransaction } from './transactions/beginTransaction';
// import { rollbackTransaction } from './transactions/rollbackTransaction';
// import { commitTransaction } from './transactions/commitTransaction';
import { queryDrafts } from './queryDrafts';
import { find } from './find';
// import { findGlobalVersions } from './findGlobalVersions';
// import { findVersions } from './findVersions';
import { create } from './create';
import { deleteOne } from './deleteOne';
// import { deleteVersions } from './deleteVersions';
import { findGlobal } from './findGlobal';
import { findOne } from './findOne';
import { updateGlobal } from './updateGlobal';
import { updateOne } from './update';
=======
import type { Payload } from 'payload'

import { createDatabaseAdapter } from 'payload/database'

import type { Args, PostgresAdapter, PostgresAdapterResult } from './types'

import { connect } from './connect'
import { createMigration } from './createMigration'
import { init } from './init'
import { webpack } from './webpack'
// import { createGlobal } from './createGlobal';
// import { createVersion } from './createVersion';
// import { beginTransaction } from './transactions/beginTransaction';
// import { rollbackTransaction } from './transactions/rollbackTransaction';
// import { commitTransaction } from './transactions/commitTransaction';
// import { queryDrafts } from './queryDrafts';
import { find } from './find'
// import { findGlobalVersions } from './findGlobalVersions';
// import { findVersions } from './findVersions';
import { create } from './create'
// import { deleteOne } from './deleteOne';
// import { deleteVersions } from './deleteVersions';
// import { findGlobal } from './findGlobal';
import { findOne } from './findOne'
// import { updateGlobal } from './updateGlobal';
import { updateOne } from './update'
>>>>>>> 48398db2
// import { updateVersion } from './updateVersion';
import { deleteMany } from './deleteMany';
// import { destroy } from './destroy';

export function postgresAdapter(args: Args): PostgresAdapterResult {
  function adapter({ payload }: { payload: Payload }) {
    // eslint-disable-next-line @typescript-eslint/ban-ts-comment
    // @ts-expect-error
    return createDatabaseAdapter<PostgresAdapter>({
      ...args,
      connect,
      create,
      createMigration,
      db: undefined,
      enums: {},
      find,
      // queryDrafts,
      findOne,
      // destroy,
      init,
      payload,
      // beginTransaction,
      // rollbackTransaction,
      // commitTransaction,
<<<<<<< HEAD
      queryDrafts,
      findOne,
      find,
      create,
      updateOne,
      deleteOne,
      deleteMany,
      findGlobal,
      createGlobal,
      updateGlobal,
=======
      relations: {},
      tables: {},
      updateOne,
      webpack,
      // deleteOne,
      // deleteMany,
      // findGlobal,
      // createGlobal,
      // updateGlobal,
>>>>>>> 48398db2
      // findVersions,
      // findGlobalVersions,
      createVersion,
      // updateVersion,
      // deleteVersions,
    })
  }

  return adapter
}<|MERGE_RESOLUTION|>--- conflicted
+++ resolved
@@ -1,4 +1,3 @@
-<<<<<<< HEAD
 import type { Payload } from 'payload';
 import { createDatabaseAdapter } from 'payload/dist/database/createAdapter';
 import { connect } from './connect';
@@ -22,34 +21,6 @@
 import { findOne } from './findOne';
 import { updateGlobal } from './updateGlobal';
 import { updateOne } from './update';
-=======
-import type { Payload } from 'payload'
-
-import { createDatabaseAdapter } from 'payload/database'
-
-import type { Args, PostgresAdapter, PostgresAdapterResult } from './types'
-
-import { connect } from './connect'
-import { createMigration } from './createMigration'
-import { init } from './init'
-import { webpack } from './webpack'
-// import { createGlobal } from './createGlobal';
-// import { createVersion } from './createVersion';
-// import { beginTransaction } from './transactions/beginTransaction';
-// import { rollbackTransaction } from './transactions/rollbackTransaction';
-// import { commitTransaction } from './transactions/commitTransaction';
-// import { queryDrafts } from './queryDrafts';
-import { find } from './find'
-// import { findGlobalVersions } from './findGlobalVersions';
-// import { findVersions } from './findVersions';
-import { create } from './create'
-// import { deleteOne } from './deleteOne';
-// import { deleteVersions } from './deleteVersions';
-// import { findGlobal } from './findGlobal';
-import { findOne } from './findOne'
-// import { updateGlobal } from './updateGlobal';
-import { updateOne } from './update'
->>>>>>> 48398db2
 // import { updateVersion } from './updateVersion';
 import { deleteMany } from './deleteMany';
 // import { destroy } from './destroy';
@@ -74,7 +45,6 @@
       // beginTransaction,
       // rollbackTransaction,
       // commitTransaction,
-<<<<<<< HEAD
       queryDrafts,
       findOne,
       find,
@@ -85,17 +55,6 @@
       findGlobal,
       createGlobal,
       updateGlobal,
-=======
-      relations: {},
-      tables: {},
-      updateOne,
-      webpack,
-      // deleteOne,
-      // deleteMany,
-      // findGlobal,
-      // createGlobal,
-      // updateGlobal,
->>>>>>> 48398db2
       // findVersions,
       // findGlobalVersions,
       createVersion,
