--- conflicted
+++ resolved
@@ -1,6 +1,5 @@
 import type { DatabaseAdapterObj, Payload } from 'payload'
 
-<<<<<<< HEAD
 import {
   beginTransaction,
   commitTransaction,
@@ -33,12 +32,7 @@
   updateOne,
   updateVersion,
 } from '@payloadcms/drizzle'
-import { createDatabaseAdapter } from 'payload/database'
-=======
-import fs from 'fs'
-import path from 'path'
 import { createDatabaseAdapter } from 'payload'
->>>>>>> 223d7262
 
 import type { Args, PostgresAdapter } from './types.js'
 
