import type { I18n, InitI18n, InitTFunction, Language } from '../types.js'

import { importDateFNSLocale } from '../importDateFNSLocale.js'
import { deepMerge } from './deepMerge.js'
import { getTranslationsByContext } from './getTranslationsByContext.js'

/**
 * @function getTranslationString
 *
 * Gets a translation string from a translations object
 *
 * @returns string
 */
export const getTranslationString = ({
  count,
  key,
  translations,
}: {
  count?: number
  key: string
  translations: Language['translations']
}) => {
  const keys = key.split(':')
  let keySuffix = ''

  const translation: string = keys.reduce((acc: any, key, index) => {
    if (typeof acc === 'string') return acc

    if (typeof count === 'number') {
      if (count === 0 && `${key}_zero` in acc) {
        keySuffix = '_zero'
      } else if (count === 1 && `${key}_one` in acc) {
        keySuffix = '_one'
      } else if (count === 2 && `${key}_two` in acc) {
        keySuffix = '_two'
      } else if (count > 5 && `${key}_many` in acc) {
        keySuffix = '_many'
      } else if (count > 2 && count <= 5 && `${key}_few` in acc) {
        keySuffix = '_few'
      } else if (`${key}_other` in acc) {
        keySuffix = '_other'
      }
    }
    let keyToUse = key
    if (index === keys.length - 1 && keySuffix) {
      keyToUse = `${key}${keySuffix}`
    }

    if (acc && keyToUse in acc) {
      return acc[keyToUse]
    }

    return undefined
  }, translations)

  if (!translation) {
    console.log('key not found: ', key)
  }

  return translation || key
}

/**
 * @function replaceVars
 *
 * Replaces variables in a translation string with values from an object
 *
 * @returns string
 */
const replaceVars = ({
  translationString,
  vars,
}: {
  translationString: string
  vars: {
    [key: string]: any
  }
}) => {
  const parts = translationString.split(/(\{\{.*?\}\})/)

  return parts
    .map((part) => {
      if (part.startsWith('{{') && part.endsWith('}}')) {
        const placeholder = part.substring(2, part.length - 2).trim()
        const value = vars[placeholder]
        return value !== undefined && value !== null ? value : part
      } else {
        return part
      }
    })
    .join('')
}

/**
 * @function t
 *
 * Merges config defined translations with translations passed in as an argument
 * returns a function that can be used to translate a string
 *
 * @returns string
 */
type TFunctionConstructor = ({
  key,
  translations,
  vars,
}: {
  key: string
  translations?: Language['translations']
  vars?: Record<string, any>
}) => string

export const t: TFunctionConstructor = ({ key, translations, vars }) => {
  let translationString = getTranslationString({
    count: typeof vars?.count === 'number' ? vars.count : undefined,
    key,
    translations,
  })

  if (vars) {
    translationString = replaceVars({
      translationString,
      vars,
    })
  }

  if (!translationString) {
    translationString = key
  }

  return translationString
}

<<<<<<< HEAD
type LanguagePreference = {
  language: string
  quality?: number
}

function parseAcceptLanguage(header: string): LanguagePreference[] {
  return header
    .split(',')
    .map((lang) => {
      const [language, quality] = lang.trim().split(';q=')
      return {
        language,
        quality: quality ? parseFloat(quality) : 1,
      }
    })
    .sort((a, b) => b.quality - a.quality) // Sort by quality, highest to lowest
}

const acceptedLanguages = new Set([
  'ar',
  'az',
  'bg',
  'cs',
  'de',
  'en',
  'es',
  'fa',
  'fr',
  'hr',
  'hu',
  'it',
  'ja',
  'ko',
  'my',
  'nb',
  'nl',
  'pl',
  'pt',
  'ro',
  'rs',
  'rsLatin',
  'ru',
  'sv',
  'th',
  'tr',
  'ua',
  'vi',
  'zh',
  'zhTW',
])

export function matchLanguage(header: string): string | undefined {
  const parsedHeader = parseAcceptLanguage(header)
  let matchedLanguage: string

  for (const { language } of parsedHeader) {
    if (acceptedLanguages.has(language)) {
      matchedLanguage = language
    } else {
      acceptedLanguages.forEach((acceptedLanguage) => {
        if (language.startsWith(acceptedLanguage)) {
          matchedLanguage = acceptedLanguage
        }
      })
    }
  }

  return matchedLanguage
}

=======
>>>>>>> 6cd5b253
const initTFunction: InitTFunction = (args) => {
  const { config, language, translations } = args
  const mergedTranslations = deepMerge(translations, config?.translations?.[language] ?? {})

  return {
    t: (key, vars) => {
      return t({
        key,
        translations: mergedTranslations,
        vars,
      })
    },
    translations: mergedTranslations,
  }
}

function memoize(fn: (args: unknown) => Promise<I18n>, keys: string[]) {
  const cacheMap = new Map()

  const memoized = async (args) => {
    const cacheKey = keys.reduce((acc, key) => acc + args[key], '')

    if (!cacheMap.has(cacheKey)) {
      const result = await fn(args)
      cacheMap.set(cacheKey, result)
    }

    return cacheMap.get(cacheKey)!
  }

  return memoized
}

export const initI18n: InitI18n = memoize(
  async ({ config, context, language = 'en' }: Parameters<InitI18n>[0]) => {
    const translations = getTranslationsByContext(config.supportedLanguages[language], context)

    const { t, translations: mergedTranslations } = initTFunction({
      config,
      language: language || config.fallbackLanguage,
      translations,
    })

    const dateFNSKey = config.supportedLanguages[language]?.dateFNSKey || 'en-US'

    const dateFNS = await importDateFNSLocale(dateFNSKey)

    const i18n: I18n = {
      dateFNS,
      dateFNSKey,
      fallbackLanguage: config.fallbackLanguage,
      language: language || config.fallbackLanguage,
      t,
      translations: mergedTranslations,
    }

    return i18n
  },
  ['language', 'context'] satisfies Array<keyof Parameters<InitI18n>[0]>,
)<|MERGE_RESOLUTION|>--- conflicted
+++ resolved
@@ -130,79 +130,6 @@
   return translationString
 }
 
-<<<<<<< HEAD
-type LanguagePreference = {
-  language: string
-  quality?: number
-}
-
-function parseAcceptLanguage(header: string): LanguagePreference[] {
-  return header
-    .split(',')
-    .map((lang) => {
-      const [language, quality] = lang.trim().split(';q=')
-      return {
-        language,
-        quality: quality ? parseFloat(quality) : 1,
-      }
-    })
-    .sort((a, b) => b.quality - a.quality) // Sort by quality, highest to lowest
-}
-
-const acceptedLanguages = new Set([
-  'ar',
-  'az',
-  'bg',
-  'cs',
-  'de',
-  'en',
-  'es',
-  'fa',
-  'fr',
-  'hr',
-  'hu',
-  'it',
-  'ja',
-  'ko',
-  'my',
-  'nb',
-  'nl',
-  'pl',
-  'pt',
-  'ro',
-  'rs',
-  'rsLatin',
-  'ru',
-  'sv',
-  'th',
-  'tr',
-  'ua',
-  'vi',
-  'zh',
-  'zhTW',
-])
-
-export function matchLanguage(header: string): string | undefined {
-  const parsedHeader = parseAcceptLanguage(header)
-  let matchedLanguage: string
-
-  for (const { language } of parsedHeader) {
-    if (acceptedLanguages.has(language)) {
-      matchedLanguage = language
-    } else {
-      acceptedLanguages.forEach((acceptedLanguage) => {
-        if (language.startsWith(acceptedLanguage)) {
-          matchedLanguage = acceptedLanguage
-        }
-      })
-    }
-  }
-
-  return matchedLanguage
-}
-
-=======
->>>>>>> 6cd5b253
 const initTFunction: InitTFunction = (args) => {
   const { config, language, translations } = args
   const mergedTranslations = deepMerge(translations, config?.translations?.[language] ?? {})
