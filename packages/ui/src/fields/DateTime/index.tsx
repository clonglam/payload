/* eslint-disable react/destructuring-assignment */
'use client'
<<<<<<< HEAD
import type { ClientValidate, DateField } from 'payload'
=======
import type { ClientValidate, DateField } from 'payload/types'
>>>>>>> ce2ae956

import { getTranslation } from '@payloadcms/translations'
import React, { useCallback } from 'react'

import { DatePickerField } from '../../elements/DatePicker/index.js'
import { useField } from '../../forms/useField/index.js'
import { useTranslation } from '../../providers/Translation/index.js'
import { FieldLabel } from '../FieldLabel/index.js'
import { fieldBaseClass } from '../shared/index.js'
import './index.scss'

const baseClass = 'date-time-field'

import type { FormFieldBase } from '../shared/index.js'

import { useFieldProps } from '../../forms/FieldPropsProvider/index.js'
import { withCondition } from '../../forms/withCondition/index.js'
import { FieldDescription } from '../FieldDescription/index.js'
import { FieldError } from '../FieldError/index.js'

export type DateFieldProps = FormFieldBase & {
  date?: DateField['admin']['date']
  name?: string
  path?: string
  placeholder?: DateField['admin']['placeholder'] | string
  width?: string
}

const DateTimeField: React.FC<DateFieldProps> = (props) => {
  const {
    name,
    AfterInput,
    BeforeInput,
    CustomDescription,
    CustomError,
    CustomLabel,
    className,
    date: datePickerProps,
    descriptionProps,
    errorProps,
    label,
    labelProps,
    path: pathFromProps,
    placeholder,
    readOnly: readOnlyFromProps,
    required,
    style,
    validate,
    width,
  } = props

  const { i18n } = useTranslation()

  const memoizedValidate: ClientValidate = useCallback(
    (value, options) => {
      if (typeof validate === 'function') {
        return validate(value, { ...options, required })
      }
    },
    [validate, required],
  )

  const { path: pathFromContext, readOnly: readOnlyFromContext } = useFieldProps()

  const { formInitializing, formProcessing, path, setValue, showError, value } = useField<Date>({
    path: pathFromContext ?? pathFromProps ?? name,
    validate: memoizedValidate,
  })

  const disabled = readOnlyFromProps || readOnlyFromContext || formProcessing || formInitializing

  return (
    <div
      className={[
        fieldBaseClass,
        baseClass,
        className,
        showError && `${baseClass}--has-error`,
        disabled && 'read-only',
      ]
        .filter(Boolean)
        .join(' ')}
      style={{
        ...style,
        width,
      }}
    >
      <FieldLabel
        CustomLabel={CustomLabel}
        label={label}
        required={required}
        {...(labelProps || {})}
      />
      <div className={`${fieldBaseClass}__wrap`} id={`field-${path.replace(/\./g, '__')}`}>
        <FieldError CustomError={CustomError} path={path} {...(errorProps || {})} />
        {BeforeInput}
        <DatePickerField
          {...datePickerProps}
          onChange={(incomingDate) => {
            if (!disabled) setValue(incomingDate?.toISOString() || null)
          }}
          placeholder={getTranslation(placeholder, i18n)}
          readOnly={disabled}
          value={value}
        />
        {AfterInput}
      </div>
      {CustomDescription !== undefined ? (
        CustomDescription
      ) : (
        <FieldDescription {...(descriptionProps || {})} />
      )}
    </div>
  )
}

export const DateTime = withCondition(DateTimeField)<|MERGE_RESOLUTION|>--- conflicted
+++ resolved
@@ -1,10 +1,6 @@
 /* eslint-disable react/destructuring-assignment */
 'use client'
-<<<<<<< HEAD
 import type { ClientValidate, DateField } from 'payload'
-=======
-import type { ClientValidate, DateField } from 'payload/types'
->>>>>>> ce2ae956
 
 import { getTranslation } from '@payloadcms/translations'
 import React, { useCallback } from 'react'
