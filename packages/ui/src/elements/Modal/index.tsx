--- conflicted
+++ resolved
@@ -1,11 +1,2 @@
-<<<<<<< HEAD
-// import * as facelessUIImport from '@faceless-ui/modal'
-// const { Modal } =
-//   facelessUIImport && 'Modal' in facelessUIImport ? facelessUIImport : { Modal: undefined }
-// const { useModal } =
-//   facelessUIImport && 'useModal' in facelessUIImport ? facelessUIImport : { useModal: undefined }
-export { Modal, useModal } from '@faceless-ui/modal'
-=======
 import { Modal, useModal } from '@faceless-ui/modal'
-export { Modal, useModal }
->>>>>>> 0fb14cfe
+export { Modal, useModal }