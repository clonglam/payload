--- conflicted
+++ resolved
@@ -82,7 +82,7 @@
   // Store locale in ref so the autosave func
   // can always retrieve the most to date locale
   localeRef.current = locale
-  console.log(modifiedRef.current, modified)
+
   // When debounced fields change, autosave
   useEffect(() => {
     const abortController = new AbortController()
@@ -135,54 +135,8 @@
               })
                 .then((res) => {
                   const newDate = new Date()
-<<<<<<< HEAD
                   // We need to log the time in order to figure out if we need to trigger the state off later
                   endTimestamp = newDate.getTime()
-=======
-                  setLastSaved(newDate.getTime())
-                  setModified(false)
-                  reportUpdate({
-                    id,
-                    entitySlug,
-                    updatedAt: newDate.toISOString(),
-                  })
-                  void getVersions()
-                }
-
-                if (
-                  versionsConfig?.drafts &&
-                  versionsConfig?.drafts?.validate &&
-                  res.status === 400
-                ) {
-                  const json = await res.json()
-                  if (Array.isArray(json.errors)) {
-                    const [fieldErrors, nonFieldErrors] = json.errors.reduce(
-                      ([fieldErrs, nonFieldErrs], err) => {
-                        const newFieldErrs = []
-                        const newNonFieldErrs = []
-
-                        if (err?.message) {
-                          newNonFieldErrs.push(err)
-                        }
-
-                        if (Array.isArray(err?.data)) {
-                          err.data.forEach((dataError) => {
-                            if (dataError?.field) {
-                              newFieldErrs.push(dataError)
-                            } else {
-                              newNonFieldErrs.push(dataError)
-                            }
-                          })
-                        }
-
-                        return [
-                          [...fieldErrs, ...newFieldErrs],
-                          [...nonFieldErrs, ...newNonFieldErrs],
-                        ]
-                      },
-                      [[], []],
-                    )
->>>>>>> 442518db
 
                   if (res.status === 200) {
                     setLastSaved(newDate.getTime())
@@ -192,6 +146,7 @@
                       entitySlug,
                       updatedAt: newDate.toISOString(),
                     })
+                    setModified(false)
                     void getVersions()
                   } else {
                     return res.json()
@@ -237,7 +192,6 @@
                       })
 
                       setSubmitted(true)
-
                       setSaving(false)
                       return
                     }
