--- conflicted
+++ resolved
@@ -3,7 +3,6 @@
 import { FormLoadingOverlayToggle } from '../../elements/Loading'
 import Form from '../../forms/Form'
 import { OperationProvider } from '../../providers/OperationProvider'
-<<<<<<< HEAD
 import './index.scss'
 
 // import { getTranslation } from 'payload/utilities'
@@ -17,9 +16,6 @@
 import './index.scss'
 import { EditViewProps } from '../types'
 import { fieldTypes } from '../../exports'
-=======
-import { RenderCustomView } from './RenderCustomView'
->>>>>>> 56c766c7
 
 import './index.scss'
 
@@ -37,6 +33,7 @@
     // onSave: onSaveFromProps,
     docPermissions,
     user,
+    i18n,
   } = props
 
   const collectionConfig = 'collectionConfig' in props ? props.collectionConfig : undefined
@@ -145,6 +142,7 @@
             id={id}
             isEditing={isEditing}
             permissions={docPermissions}
+            i18n={i18n}
           />
           <DocumentFields
             BeforeFields={
