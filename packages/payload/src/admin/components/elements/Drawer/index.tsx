import { Modal, useModal } from '@faceless-ui/modal'
import React, { useCallback, useEffect, useState } from 'react'
import { useTranslation } from 'react-i18next'

import type { Props, TogglerProps } from './types'

import X from '../../icons/X'
import { EditDepthContext, useEditDepth } from '../../utilities/EditDepth'
import { Gutter } from '../Gutter'
import './index.scss'

const baseClass = 'drawer'
const zBase = 100

const DrawerDepthContext = React.createContext(0)
const useDrawerDepth = () => React.useContext(DrawerDepthContext)

export const formatDrawerSlug = ({ depth, slug }: { depth: number; slug: string }): string =>
  `drawer_${depth}_${slug}`

export const DrawerToggler: React.FC<TogglerProps> = ({
  children,
  className,
  disabled,
  onClick,
  slug,
  ...rest
}) => {
  const { openModal } = useModal()

  const handleClick = useCallback(
    (e) => {
      openModal(slug)
      if (typeof onClick === 'function') onClick(e)
    },
    [openModal, slug, onClick],
  )

  return (
    <button className={className} disabled={disabled} onClick={handleClick} type="button" {...rest}>
      {children}
    </button>
  )
}

export const Drawer: React.FC<Props> = ({
  children,
  className,
  closeAreaSize = 'default',
  gutter = true,
  header,
  hoverTitle,
  slug,
  title,
}) => {
  const { t } = useTranslation('general')
  const { closeModal, modalState } = useModal()
<<<<<<< HEAD
  const drawerDepth = useEditDepth()
=======
  const {
    breakpoints: { m: midBreak },
  } = useWindowInfo()
  const editDepth = useEditDepth()
  const drawerDepth = useDrawerDepth()
>>>>>>> cce45f34
  const [isOpen, setIsOpen] = useState(false)
  const [animateIn, setAnimateIn] = useState(false)

  useEffect(() => {
    setIsOpen(modalState[slug]?.isOpen)
  }, [slug, modalState])

  useEffect(() => {
    setAnimateIn(isOpen)
  }, [isOpen])

  if (isOpen) {
    // IMPORTANT: do not render the drawer until it is explicitly open, this is to avoid large html trees especially when nesting drawers

    return (
      <Modal
        className={[
          className,
          baseClass,
          animateIn && `${baseClass}--is-open`,
          drawerDepth > 1 && `${baseClass}--nested`,
        ]
          .filter(Boolean)
          .join(' ')}
        slug={slug}
        style={{
          zIndex: zBase + drawerDepth,
        }}
      >
<<<<<<< HEAD
        {(!drawerDepth || drawerDepth === 1) && <div className={`${baseClass}__blur-bg`} />}
=======
        {drawerDepth === 0 && <div className={`${baseClass}__blur-bg`} />}
>>>>>>> cce45f34
        <button
          aria-label={t('close')}
          className={`${baseClass}__close`}
          id={`close-drawer__${slug}`}
          onClick={() => closeModal(slug)}
          type="button"
        />
        <div className={`${baseClass}__content`}>
<<<<<<< HEAD
          <div className={`${baseClass}__blur-bg-content`} />
=======
>>>>>>> cce45f34
          <Gutter className={`${baseClass}__content-children`} left={gutter} right={gutter}>
            <DrawerDepthContext.Provider value={drawerDepth + 1}>
              <EditDepthContext.Provider value={editDepth + 1}>
                {header && header}
                {header === undefined && (
                  <div className={`${baseClass}__header`}>
                    <h2 className={`${baseClass}__header__title`} title={hoverTitle ? title : null}>
                      {title}
                    </h2>
                    <button
                      aria-label={t('close')}
                      className={`${baseClass}__header__close`}
                      id={`close-drawer__${slug}`}
                      onClick={() => closeModal(slug)}
                      type="button"
                    >
                      <X />
                    </button>
                  </div>
                )}
                {children}
              </EditDepthContext.Provider>
            </DrawerDepthContext.Provider>
          </Gutter>
        </div>
      </Modal>
    )
  }

  return null
}<|MERGE_RESOLUTION|>--- conflicted
+++ resolved
@@ -46,7 +46,6 @@
 export const Drawer: React.FC<Props> = ({
   children,
   className,
-  closeAreaSize = 'default',
   gutter = true,
   header,
   hoverTitle,
@@ -55,15 +54,8 @@
 }) => {
   const { t } = useTranslation('general')
   const { closeModal, modalState } = useModal()
-<<<<<<< HEAD
-  const drawerDepth = useEditDepth()
-=======
-  const {
-    breakpoints: { m: midBreak },
-  } = useWindowInfo()
   const editDepth = useEditDepth()
   const drawerDepth = useDrawerDepth()
->>>>>>> cce45f34
   const [isOpen, setIsOpen] = useState(false)
   const [animateIn, setAnimateIn] = useState(false)
 
@@ -93,11 +85,7 @@
           zIndex: zBase + drawerDepth,
         }}
       >
-<<<<<<< HEAD
-        {(!drawerDepth || drawerDepth === 1) && <div className={`${baseClass}__blur-bg`} />}
-=======
         {drawerDepth === 0 && <div className={`${baseClass}__blur-bg`} />}
->>>>>>> cce45f34
         <button
           aria-label={t('close')}
           className={`${baseClass}__close`}
@@ -106,10 +94,7 @@
           type="button"
         />
         <div className={`${baseClass}__content`}>
-<<<<<<< HEAD
           <div className={`${baseClass}__blur-bg-content`} />
-=======
->>>>>>> cce45f34
           <Gutter className={`${baseClass}__content-children`} left={gutter} right={gutter}>
             <DrawerDepthContext.Provider value={drawerDepth + 1}>
               <EditDepthContext.Provider value={editDepth + 1}>
