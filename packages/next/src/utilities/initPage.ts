import type { I18n } from '@payloadcms/translations'
import type { Permissions } from 'payload/auth'
import type {
  PayloadRequest,
  SanitizedCollectionConfig,
  SanitizedConfig,
  SanitizedGlobalConfig,
} from 'payload/types'

import { initI18n } from '@payloadcms/translations'
import { translations } from '@payloadcms/translations/client'
import { headers as getHeaders } from 'next/headers'
import { redirect } from 'next/navigation'
import { getPayload } from 'payload'
import { parseCookies } from 'payload/auth'
import qs from 'qs'

import { findLocaleFromCode } from '../../../ui/src/utilities/findLocaleFromCode'
import { auth } from './auth'
import { getRequestLanguage } from './getRequestLanguage'

export const initPage = async ({
  collectionSlug,
  config: configPromise,
  globalSlug,
  localeParam,
  redirectUnauthenticatedUser = false,
  route,
  searchParams,
}: {
  collectionSlug?: string
  config: Promise<SanitizedConfig> | SanitizedConfig
  globalSlug?: string
  localeParam?: string
  redirectUnauthenticatedUser?: boolean
  route?: string
  searchParams?: { [key: string]: string | string[] | undefined }
}): Promise<{
  collectionConfig?: SanitizedCollectionConfig
  config: SanitizedConfig
  globalConfig?: SanitizedGlobalConfig
  i18n: I18n
  locale: ReturnType<typeof findLocaleFromCode>
  payload: Awaited<ReturnType<typeof getPayload>>
  permissions: Permissions
  user: Awaited<ReturnType<typeof auth>>['user']
}> => {
  const headers = getHeaders()
  const cookies = parseCookies(headers)
  const language = getRequestLanguage({ cookies, headers })
  const config = await configPromise
  const payload = await getPayload({ config })

<<<<<<< HEAD
  const { localization, routes, collections, globals } = config

  const i18n = await initI18n({
    config: config.i18n,
    language,
    translations,
    context: 'client',
=======
  const { permissions, user } = await auth({
    config: configPromise,
    cookies,
    headers,
>>>>>>> 6b9b98ff
  })

  const defaultLocale =
    localization && localization.defaultLocale ? localization.defaultLocale : 'en'
  const localeCode = localeParam || defaultLocale
  const locale = localization && findLocaleFromCode(localization, localeCode)

  const partialReq: Partial<PayloadRequest> = {
    user: null,
    payload,
    payloadAPI: 'REST',
    headers,
    i18n,
    t: i18n.t,
    locale: locale ? locale?.code : undefined,
    fallbackLocale: locale ? locale?.fallbackLocale : undefined,
    context: {},
  }

<<<<<<< HEAD
  const { permissions, user } = await auth({
    headers,
    cookies,
    i18n,
    partialReq,
  })
=======
  const { collections, globals, localization, routes } = config
>>>>>>> 6b9b98ff

  if (redirectUnauthenticatedUser && !user && route !== '/login') {
    const stringifiedSearchParams = Object.keys(searchParams ?? {}).length
      ? `?${qs.stringify(searchParams)}`
      : ''

    redirect(`${routes.admin}/login?redirect=${routes.admin + route + stringifiedSearchParams}`)
  }

<<<<<<< HEAD
=======
  const payload = await getPayload({
    config,
  })

  const i18n = await initI18n({
    config: config.i18n,
    context: 'all',
    language,
    translations,
  })
>>>>>>> 6b9b98ff
  let collectionConfig: SanitizedCollectionConfig
  let globalConfig: SanitizedGlobalConfig

  if (collectionSlug) {
    collectionConfig = collections.find((collection) => collection.slug === collectionSlug)
  }

  if (globalSlug) {
    globalConfig = globals.find((global) => global.slug === globalSlug)
  }

  return {
    collectionConfig,
    config,
    globalConfig,
    i18n,
    locale,
    payload,
    permissions,
    user,
  }
}<|MERGE_RESOLUTION|>--- conflicted
+++ resolved
@@ -51,20 +51,13 @@
   const config = await configPromise
   const payload = await getPayload({ config })
 
-<<<<<<< HEAD
-  const { localization, routes, collections, globals } = config
+  const { collections, globals, localization, routes } = config
 
   const i18n = await initI18n({
     config: config.i18n,
+    context: 'client',
     language,
     translations,
-    context: 'client',
-=======
-  const { permissions, user } = await auth({
-    config: configPromise,
-    cookies,
-    headers,
->>>>>>> 6b9b98ff
   })
 
   const defaultLocale =
@@ -73,27 +66,23 @@
   const locale = localization && findLocaleFromCode(localization, localeCode)
 
   const partialReq: Partial<PayloadRequest> = {
-    user: null,
+    context: {},
+    fallbackLocale: locale ? locale?.fallbackLocale : undefined,
+    headers,
+    i18n,
+    locale: locale ? locale?.code : undefined,
     payload,
     payloadAPI: 'REST',
-    headers,
-    i18n,
     t: i18n.t,
-    locale: locale ? locale?.code : undefined,
-    fallbackLocale: locale ? locale?.fallbackLocale : undefined,
-    context: {},
+    user: null,
   }
 
-<<<<<<< HEAD
   const { permissions, user } = await auth({
+    cookies,
     headers,
-    cookies,
     i18n,
     partialReq,
   })
-=======
-  const { collections, globals, localization, routes } = config
->>>>>>> 6b9b98ff
 
   if (redirectUnauthenticatedUser && !user && route !== '/login') {
     const stringifiedSearchParams = Object.keys(searchParams ?? {}).length
@@ -103,19 +92,6 @@
     redirect(`${routes.admin}/login?redirect=${routes.admin + route + stringifiedSearchParams}`)
   }
 
-<<<<<<< HEAD
-=======
-  const payload = await getPayload({
-    config,
-  })
-
-  const i18n = await initI18n({
-    config: config.i18n,
-    context: 'all',
-    language,
-    translations,
-  })
->>>>>>> 6b9b98ff
   let collectionConfig: SanitizedCollectionConfig
   let globalConfig: SanitizedGlobalConfig
 
