--- conflicted
+++ resolved
@@ -109,12 +109,8 @@
                 globalSlug={globalSlug}
                 label={collectionConfig?.labels.singular || globalConfig?.label}
                 originalDocID={id}
-<<<<<<< HEAD
                 status={doc?.version?._status}
-                versionDate={formattedCreatedAt}
-=======
                 versionDate={versionCreatedAt}
->>>>>>> 31b7a704
                 versionID={versionID}
               />
             )}
