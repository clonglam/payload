--- conflicted
+++ resolved
@@ -118,22 +118,9 @@
     })
 
     if (customEndpoint) {
-      if (customEndpoint.root) {
-        return customEndpoint.handler({
-          req: Object.assign(originalRequest, {
-            payload: payloadRequest.payload,
-            payloadDataLoader: payloadRequest.payloadDataLoader,
-          }),
-          params: handlerParams,
-        })
-      }
       return customEndpoint.handler({
         req: payloadRequest,
-<<<<<<< HEAD
-        params: handlerParams,
-=======
         routeParams: handlerParams,
->>>>>>> 35b16d42
       })
     }
   }
