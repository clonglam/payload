<?xml version="1.0" encoding="UTF-8"?>
<module type="WEB_MODULE" version="4">
  <component name="NewModuleRootManager">
    <content url="file://$MODULE_DIR$">
      <excludeFolder url="file://$MODULE_DIR$/.tmp" />
      <excludeFolder url="file://$MODULE_DIR$/temp" />
      <excludeFolder url="file://$MODULE_DIR$/tmp" />
      <excludeFolder url="file://$MODULE_DIR$/packages/payload/.turbo" />
      <excludeFolder url="file://$MODULE_DIR$/packages/payload/components" />
      <excludeFolder url="file://$MODULE_DIR$/packages/payload/dist" />
      <excludeFolder url="file://$MODULE_DIR$/.swc" />
      <excludeFolder url="file://$MODULE_DIR$/.turbo" />
      <excludeFolder url="file://$MODULE_DIR$/examples" />
      <excludeFolder url="file://$MODULE_DIR$/media" />
      <excludeFolder url="file://$MODULE_DIR$/packages/create-payload-app/.turbo" />
      <excludeFolder url="file://$MODULE_DIR$/packages/create-payload-app/dist" />
      <excludeFolder url="file://$MODULE_DIR$/packages/db-mongodb/.turbo" />
      <excludeFolder url="file://$MODULE_DIR$/packages/db-mongodb/dist" />
      <excludeFolder url="file://$MODULE_DIR$/packages/db-postgres/.turbo" />
      <excludeFolder url="file://$MODULE_DIR$/packages/db-postgres/dist" />
      <excludeFolder url="file://$MODULE_DIR$/packages/graphql/.turbo" />
      <excludeFolder url="file://$MODULE_DIR$/packages/graphql/dist" />
      <excludeFolder url="file://$MODULE_DIR$/packages/live-preview-react/.turbo" />
      <excludeFolder url="file://$MODULE_DIR$/packages/live-preview-react/dist" />
      <excludeFolder url="file://$MODULE_DIR$/packages/live-preview/.turbo" />
      <excludeFolder url="file://$MODULE_DIR$/packages/live-preview/dist" />
      <excludeFolder url="file://$MODULE_DIR$/packages/next/.swc" />
      <excludeFolder url="file://$MODULE_DIR$/packages/next/.turbo" />
      <excludeFolder url="file://$MODULE_DIR$/packages/payload/fields" />
      <excludeFolder url="file://$MODULE_DIR$/packages/plugin-cloud-storage/.turbo" />
      <excludeFolder url="file://$MODULE_DIR$/packages/plugin-cloud-storage/dist" />
      <excludeFolder url="file://$MODULE_DIR$/packages/plugin-cloud/.turbo" />
      <excludeFolder url="file://$MODULE_DIR$/packages/plugin-cloud/dist" />
      <excludeFolder url="file://$MODULE_DIR$/packages/plugin-form-builder/.turbo" />
      <excludeFolder url="file://$MODULE_DIR$/packages/plugin-nested-docs/.turbo" />
      <excludeFolder url="file://$MODULE_DIR$/packages/plugin-nested-docs/dist" />
      <excludeFolder url="file://$MODULE_DIR$/packages/plugin-redirects/.turbo" />
      <excludeFolder url="file://$MODULE_DIR$/packages/plugin-redirects/dist" />
      <excludeFolder url="file://$MODULE_DIR$/packages/plugin-search/.turbo" />
      <excludeFolder url="file://$MODULE_DIR$/packages/plugin-search/dist" />
      <excludeFolder url="file://$MODULE_DIR$/packages/plugin-sentry/.turbo" />
      <excludeFolder url="file://$MODULE_DIR$/packages/plugin-seo/.turbo" />
      <excludeFolder url="file://$MODULE_DIR$/packages/plugin-seo/dist" />
      <excludeFolder url="file://$MODULE_DIR$/packages/plugin-stripe/.turbo" />
      <excludeFolder url="file://$MODULE_DIR$/packages/richtext-lexical/.turbo" />
      <excludeFolder url="file://$MODULE_DIR$/packages/richtext-lexical/dist" />
      <excludeFolder url="file://$MODULE_DIR$/templates" />
      <excludeFolder url="file://$MODULE_DIR$/test/.swc" />
      <excludeFolder url="file://$MODULE_DIR$/versions" />
      <excludeFolder url="file://$MODULE_DIR$/packages/richtext-slate/dist" />
      <excludeFolder url="file://$MODULE_DIR$/packages/richtext-slate/.turbo" />
      <excludeFolder url="file://$MODULE_DIR$/packages/email-nodemailer/.turbo" />
      <excludeFolder url="file://$MODULE_DIR$/packages/email-nodemailer/dist" />
      <excludeFolder url="file://$MODULE_DIR$/packages/email-resend/.turbo" />
      <excludeFolder url="file://$MODULE_DIR$/packages/email-resend/dist" />
      <excludeFolder url="file://$MODULE_DIR$/packages/live-preview-vue/.turbo" />
      <excludeFolder url="file://$MODULE_DIR$/packages/live-preview-vue/dist" />
      <excludeFolder url="file://$MODULE_DIR$/packages/payload/.swc" />
      <excludeFolder url="file://$MODULE_DIR$/packages/plugin-form-builder/dist" />
      <excludeFolder url="file://$MODULE_DIR$/packages/plugin-relationship-object-ids/.turbo" />
      <excludeFolder url="file://$MODULE_DIR$/packages/plugin-relationship-object-ids/dist" />
      <excludeFolder url="file://$MODULE_DIR$/packages/plugin-stripe/dist" />
      <excludeFolder url="file://$MODULE_DIR$/packages/storage-azure/.turbo" />
      <excludeFolder url="file://$MODULE_DIR$/packages/storage-azure/dist" />
      <excludeFolder url="file://$MODULE_DIR$/packages/storage-gcs/.turbo" />
      <excludeFolder url="file://$MODULE_DIR$/packages/storage-gcs/dist" />
      <excludeFolder url="file://$MODULE_DIR$/packages/storage-s3/.turbo" />
      <excludeFolder url="file://$MODULE_DIR$/packages/storage-s3/dist" />
      <excludeFolder url="file://$MODULE_DIR$/packages/storage-uploadthing/.turbo" />
      <excludeFolder url="file://$MODULE_DIR$/packages/storage-uploadthing/dist" />
      <excludeFolder url="file://$MODULE_DIR$/packages/storage-vercel-blob/.turbo" />
      <excludeFolder url="file://$MODULE_DIR$/packages/storage-vercel-blob/dist" />
      <excludeFolder url="file://$MODULE_DIR$/packages/translations/.turbo" />
      <excludeFolder url="file://$MODULE_DIR$/packages/translations/dist" />
      <excludeFolder url="file://$MODULE_DIR$/packages/ui/.swc" />
      <excludeFolder url="file://$MODULE_DIR$/packages/ui/.turbo" />
<<<<<<< HEAD
      <excludeFolder url="file://$MODULE_DIR$/packages/drizzle/dist" />
      <excludeFolder url="file://$MODULE_DIR$/packages/db-sqlite/dist" />
=======
      <excludeFolder url="file://$MODULE_DIR$/packages/ui/dist" />
>>>>>>> 223d7262
    </content>
    <orderEntry type="inheritedJdk" />
    <orderEntry type="sourceFolder" forTests="false" />
  </component>
</module><|MERGE_RESOLUTION|>--- conflicted
+++ resolved
@@ -74,12 +74,11 @@
       <excludeFolder url="file://$MODULE_DIR$/packages/translations/dist" />
       <excludeFolder url="file://$MODULE_DIR$/packages/ui/.swc" />
       <excludeFolder url="file://$MODULE_DIR$/packages/ui/.turbo" />
-<<<<<<< HEAD
+      <excludeFolder url="file://$MODULE_DIR$/packages/ui/dist" />
+      <excludeFolder url="file://$MODULE_DIR$/packages/drizzle/.turbo" />
       <excludeFolder url="file://$MODULE_DIR$/packages/drizzle/dist" />
+      <excludeFolder url="file://$MODULE_DIR$/packages/db-sqlite/.turbo" />
       <excludeFolder url="file://$MODULE_DIR$/packages/db-sqlite/dist" />
-=======
-      <excludeFolder url="file://$MODULE_DIR$/packages/ui/dist" />
->>>>>>> 223d7262
     </content>
     <orderEntry type="inheritedJdk" />
     <orderEntry type="sourceFolder" forTests="false" />
