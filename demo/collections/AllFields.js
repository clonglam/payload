<<<<<<< HEAD
const checkRole = require('../policies/checkRole');
=======
const Email = require('../content-blocks/Email');
const Quote = require('../content-blocks/Quote');
const NumberBlock = require('../content-blocks/Number');
const CallToAction = require('../content-blocks/CallToAction');
>>>>>>> 4e1749c5

const AllFields = {
  slug: 'all-fields',
  labels: {
    singular: 'All Fields',
    plural: 'All Fields',
  },
  useAsTitle: 'text',
  preview: (doc, token) => {
    if (doc && doc.text) {
      return `http://localhost:3000/previewable-posts/${doc.text.value}?preview=true&token=${token}`;
    }

    return null;
  },
  policies: {
    read: () => true,
  },
  fields: [
    {
      name: 'text',
      type: 'text',
      label: 'Text',
      required: true,
      defaultValue: 'Default Value',
      unique: true,
      policies: {
        create: () => {
          console.log('trying to set text');
          return false;
        },
        update: ({ req: { user } }) => {
          const result = checkRole(['admin'], user);
          return result;
        },
        read: ({ req: { user } }) => Boolean(user),
      },
    },
    {
      name: 'image',
      type: 'upload',
      label: 'Image',
      relationTo: 'media',
    },
    {
      name: 'select',
      label: 'Select',
      type: 'select',
      options: [{
        value: 'option-1',
        label: 'Option 1 Label',
      }, {
        value: 'option-2',
        label: 'Option 2 Label',
      }, {
        value: 'option-3',
        label: 'Option 3 Label',
      }, {
        value: 'option-4',
        label: 'Option 4 Label',
      }],
      defaultValue: 'option-1',
      required: true,
    },
    {
      name: 'selectMany',
      label: 'Select w/ hasMany',
      type: 'select',
      options: [{
        value: 'option-1',
        label: 'Option 1 Label',
      }, {
        value: 'option-2',
        label: 'Option 2 Label',
      }, {
        value: 'option-3',
        label: 'Option 3 Label',
      }, {
        value: 'option-4',
        label: 'Option 4 Label',
      }],
      defaultValue: 'option-1',
      required: true,
      hasMany: true,
    },
    {
      name: 'radioGroupExample',
      label: 'Radio Group Example',
      type: 'radio',
      options: [{
        value: 'option-1',
        label: 'Options 1 Label',
      }, {
        value: 'option-2',
        label: 'Option 2 Label',
      }, {
        value: 'option-3',
        label: 'Option 3 Label',
      }],
      defaultValue: 'option-2',
      required: true,
    },
    {
      name: 'checkbox',
      type: 'checkbox',
      label: 'Checkbox',
      position: 'sidebar',
    },
    {
      type: 'row',
      fields: [
        {
          name: 'email',
          label: 'Email',
          type: 'email',
        }, {
          name: 'number',
          label: 'Number',
          type: 'number',
        },
      ],
    },
    {
      type: 'group',
      label: 'Group',
      name: 'group',
      fields: [
        {
          type: 'row',
          fields: [
            {
              name: 'nestedText1',
              label: 'Nested Text 1',
              type: 'text',
            }, {
              name: 'nestedText2',
              label: 'Nested Text 2',
              type: 'text',
            },
          ],
        },
      ],
    },
    {
      type: 'repeater',
      label: 'Repeater',
      name: 'repeater',
      minRows: 2,
      maxRows: 4,
      fields: [
        {
          type: 'row',
          fields: [
            {
              name: 'repeaterText1',
              label: 'Repeater Text 1',
              type: 'text',
              required: true,
            }, {
              name: 'repeaterText2',
              label: 'Repeater Text 2',
              type: 'text',
              required: true,
              policies: {
                read: ({ req: { user } }) => Boolean(user),
              },
            },
          ],
        },
        {
          type: 'text',
          name: 'repeaterText3',
          label: 'Repeater Text 3',
          readOnly: true,
        },
      ],
    },
    {
      type: 'flexible',
      label: 'Flexible Content',
      name: 'flexible',
      minRows: 2,
      singularLabel: 'Block',
      blocks: [Email, NumberBlock, Quote, CallToAction],
      localized: true,
      required: true,
      timestamps: true,
    },
    {
      type: 'relationship',
      label: 'Relationship to One Collection',
      name: 'relationship',
      relationTo: 'conditions',
    },
    {
      type: 'relationship',
      label: 'Relationship hasMany',
      name: 'relationshipHasMany',
      relationTo: 'localized-posts',
      hasMany: true,
    },
    {
      type: 'relationship',
      label: 'Relationship to Multiple Collections',
      name: 'relationshipMultipleCollections',
      relationTo: ['localized-posts', 'conditions'],
    },
    {
      type: 'textarea',
      label: 'Textarea',
      name: 'textarea',
    },
  ],
  timestamps: true,
};

module.exports = AllFields;<|MERGE_RESOLUTION|>--- conflicted
+++ resolved
@@ -1,11 +1,8 @@
-<<<<<<< HEAD
 const checkRole = require('../policies/checkRole');
-=======
 const Email = require('../content-blocks/Email');
 const Quote = require('../content-blocks/Quote');
 const NumberBlock = require('../content-blocks/Number');
 const CallToAction = require('../content-blocks/CallToAction');
->>>>>>> 4e1749c5
 
 const AllFields = {
   slug: 'all-fields',
@@ -171,6 +168,7 @@
               required: true,
               policies: {
                 read: ({ req: { user } }) => Boolean(user),
+                update: () => false,
               },
             },
           ],
