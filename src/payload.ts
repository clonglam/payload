--- conflicted
+++ resolved
@@ -57,12 +57,8 @@
 import findConfig from './config/find';
 
 import { defaults as emailDefaults } from './email/defaults';
-<<<<<<< HEAD
-import type { DatabaseAdapter } from '.';
 import type { PaginatedDocs } from './database/types';
-=======
 import { DatabaseAdapter } from './database/types';
->>>>>>> 4b00850e
 
 /**
  * @description Payload
