--- conflicted
+++ resolved
@@ -1,14 +1,8 @@
 import httpStatus from 'http-status';
 import formatErrorResponse from '../responses/formatError';
-<<<<<<< HEAD
-import utilities from '../../utilities/logger';
-
-const logger = utilities();
-=======
 import logger from '../../utilities/logger';
 
 logger();
->>>>>>> e3277cf1
 
 const errorHandler = (config) => async (err, req, res, next) => {
   const data = formatErrorResponse(err);
