--- conflicted
+++ resolved
@@ -2,12 +2,9 @@
 import { InitOptions } from './config/types';
 import { initHTTP } from './initHTTP';
 import { Payload as LocalPayload, BasePayload } from './payload';
+import type { RequestContext } from './express/types';
 
-<<<<<<< HEAD
 export { DatabaseAdapter } from './database/types';
-=======
-import type { RequestContext } from './express/types';
->>>>>>> 455b35dc
 
 export { getPayload } from './payload';
 
