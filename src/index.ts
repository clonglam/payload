--- conflicted
+++ resolved
@@ -118,11 +118,7 @@
     this.mongoURL = options.mongoURL;
     this.local = options.local;
 
-<<<<<<< HEAD
     this.config = loadConfig();
-=======
-    if (typeof this.config.paths === 'undefined') this.config.paths = {};
->>>>>>> 70a84d90
 
     bindOperations(this);
     bindRequestHandlers(this);
@@ -155,7 +151,7 @@
     // If not initializing locally, set up HTTP routing
     if (!this.config.local) {
       this.express = options.express;
-      if (this.config.rateLimit && this.config.rateLimit.trustProxy) {
+      if (this.config.rateLimit.trustProxy) {
         this.express.set('trust proxy', 1);
       }
 
