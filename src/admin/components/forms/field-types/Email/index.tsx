import React, { useCallback } from 'react';
import withCondition from '../../withCondition';
import useFieldType from '../../useFieldType';
import Label from '../../Label';
import Error from '../../Error';
import FieldDescription from '../../FieldDescription';
import { email } from '../../../../../fields/validations';
import { Props } from './types';

import './index.scss';

const Email: React.FC<Props> = (props) => {
  const {
    name,
    path: pathFromProps,
    required,
    validate = email,
    admin: {
      readOnly,
      style,
      width,
      placeholder,
      autoComplete,
<<<<<<< HEAD
=======
      condition,
      description,
>>>>>>> 8f90caeb
    } = {},
    label,
  } = props;

  const path = pathFromProps || name;

  const memoizedValidate = useCallback((value) => {
    const validationResult = validate(value, { required });
    return validationResult;
  }, [validate, required]);

  const fieldType = useFieldType({
    path,
    validate: memoizedValidate,
    enableDebouncedValue: true,
  });

  const {
    value,
    showError,
    setValue,
    errorMessage,
  } = fieldType;

  const classes = [
    'field-type',
    'email',
    showError && 'error',
    readOnly && 'read-only',
  ].filter(Boolean).join(' ');

  return (
    <div
      className={classes}
      style={{
        ...style,
        width,
      }}
    >
      <Error
        showError={showError}
        message={errorMessage}
      />
      <Label
        htmlFor={path}
        label={label}
        required={required}
      />
      <input
        value={value as string || ''}
        onChange={setValue}
        disabled={Boolean(readOnly)}
        placeholder={placeholder}
        type="email"
        id={path}
        name={path}
        autoComplete={autoComplete}
      />
      <FieldDescription
        value={value}
        description={description}
      />
    </div>
  );
};

export default withCondition(Email);<|MERGE_RESOLUTION|>--- conflicted
+++ resolved
@@ -21,11 +21,7 @@
       width,
       placeholder,
       autoComplete,
-<<<<<<< HEAD
-=======
-      condition,
       description,
->>>>>>> 8f90caeb
     } = {},
     label,
   } = props;
