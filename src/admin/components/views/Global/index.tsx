--- conflicted
+++ resolved
@@ -11,6 +11,7 @@
 import buildStateFromSchema from '../../forms/Form/buildStateFromSchema';
 import { NegativeFieldGutterProvider } from '../../forms/FieldTypeGutter/context';
 import { IndexProps } from './types';
+import { DocumentInfoProvider } from '../../utilities/DocumentInfo';
 
 const GlobalView: React.FC<IndexProps> = (props) => {
   const { state: locationState } = useLocation<{data?: Record<string, unknown>}>();
@@ -73,10 +74,8 @@
   const globalPermissions = permissions?.globals?.[slug];
 
   return (
-<<<<<<< HEAD
     <DocumentInfoProvider
-      slug={slug}
-      type="global"
+      global={global}
     >
       <NegativeFieldGutterProvider allow>
         <RenderCustomComponent
@@ -95,23 +94,6 @@
         />
       </NegativeFieldGutterProvider>
     </DocumentInfoProvider>
-=======
-    <NegativeFieldGutterProvider allow>
-      <RenderCustomComponent
-        DefaultComponent={DefaultGlobal}
-        CustomComponent={CustomEdit}
-        componentProps={{
-          data: dataToRender,
-          permissions: globalPermissions,
-          initialState,
-          global,
-          onSave,
-          apiURL: `${serverURL}${api}/globals/${slug}?depth=0`,
-          action: `${serverURL}${api}/globals/${slug}?locale=${locale}&depth=0&fallback-locale=null`,
-        }}
-      />
-    </NegativeFieldGutterProvider>
->>>>>>> 0ba508a8
   );
 };
 export default GlobalView;