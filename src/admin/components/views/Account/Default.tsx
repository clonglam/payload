import React from 'react';
import { Link } from 'react-router-dom';
import format from 'date-fns/format';
import { useConfig } from '@payloadcms/config-provider';
import Eyebrow from '../../elements/Eyebrow';
import Form from '../../forms/Form';
import PreviewButton from '../../elements/PreviewButton';
import FormSubmit from '../../forms/Submit';
import RenderFields from '../../forms/RenderFields';
import CopyToClipboard from '../../elements/CopyToClipboard';
import fieldTypes from '../../forms/field-types';
import RenderTitle from '../../elements/RenderTitle';
import LeaveWithoutSaving from '../../modals/LeaveWithoutSaving';
import Meta from '../../utilities/Meta';
import Auth from '../collections/Edit/Auth';
import Loading from '../../elements/Loading';
import { Props } from './types';

import './index.scss';

const baseClass = 'account';

const DefaultAccount: React.FC<Props> = (props) => {
  const {
    collection,
    data,
    permissions,
    hasSavePermission,
    apiURL,
    initialState,
    isLoading,
    action,
  } = props;

  const {
    slug,
    fields,
    admin: {
      useAsTitle,
      preview,
    },
    timestamps,
    auth,
  } = collection;

  const { admin: { dateFormat }, routes: { admin } } = useConfig();

  const classes = [
    baseClass,
  ].filter(Boolean).join(' ');

  return (
    <div className={classes}>
<<<<<<< HEAD
      {isLoading && (
        <Loading />
      )}
      {!isLoading && (
        <Form
          className={`${baseClass}__form`}
          method="put"
          action={action}
          initialState={initialState}
          disabled={!hasSavePermission}
        >
          <div className={`${baseClass}__main`}>
            <Meta
              title="Account"
              description="Account of current user"
              keywords="Account, Dashboard, Payload, CMS"
            />
            <Eyebrow />
            <LeaveWithoutSaving />
            <div className={`${baseClass}__edit`}>
              <header className={`${baseClass}__header`}>
                <h1>
                  <RenderTitle {...{ data, useAsTitle, fallback: '[Untitled]' }} />
                </h1>
              </header>
              <Auth
                useAPIKey={auth.useAPIKey}
                collection={collection}
                email={data?.email}
                operation="update"
              />
              <RenderFields
                operation="update"
                permissions={permissions.fields}
                readOnly={!hasSavePermission}
                filter={(field) => field?.admin?.position !== 'sidebar'}
                fieldTypes={fieldTypes}
                fieldSchema={fields}
              />
            </div>
=======
      <Form
        className={`${baseClass}__form`}
        method="put"
        action={action}
        initialState={initialState}
        disabled={!hasSavePermission}
      >
        <div className={`${baseClass}__main`}>
          <Meta
            title="Account"
            description="Account of current user"
            keywords="Account, Dashboard, Payload, CMS"
          />
          <Eyebrow />
          {!(collection.versions?.drafts && collection.versions?.drafts?.autosave) && (
            <LeaveWithoutSaving />
          )}
          <div className={`${baseClass}__edit`}>
            {isLoading && (
              <Loading />
            )}
            {!isLoading && (
              <React.Fragment>
                <header className={`${baseClass}__header`}>
                  <h1>
                    <RenderTitle {...{ data, useAsTitle, fallback: '[Untitled]' }} />
                  </h1>
                </header>
                <Auth
                  useAPIKey={auth.useAPIKey}
                  collection={collection}
                  email={data?.email}
                  operation="update"
                />
                <RenderFields
                  operation="update"
                  permissions={permissions.fields}
                  readOnly={!hasSavePermission}
                  filter={(field) => field?.admin?.position !== 'sidebar'}
                  fieldTypes={fieldTypes}
                  fieldSchema={fields}
                />
              </React.Fragment>
            )}
>>>>>>> 0ba508a8
          </div>
          <div className={`${baseClass}__sidebar-wrap`}>
            <div className={`${baseClass}__sidebar`}>
              <div className={`${baseClass}__sidebar-sticky-wrap`}>
                <ul className={`${baseClass}__collection-actions`}>
                  {(permissions?.create?.permission) && (
                  <React.Fragment>
                    <li><Link to={`${admin}/collections/${slug}/create`}>Create New</Link></li>
                  </React.Fragment>
                  )}
                </ul>
                <div className={`${baseClass}__document-actions${preview ? ` ${baseClass}__document-actions--with-preview` : ''}`}>
                  <PreviewButton
                    generatePreviewURL={preview}
                    data={data}
                  />
                  {hasSavePermission && (
                  <FormSubmit>Save</FormSubmit>
                  )}
                </div>
                <div className={`${baseClass}__sidebar-fields`}>
                  <RenderFields
                    operation="update"
                    permissions={permissions.fields}
                    readOnly={!hasSavePermission}
                    filter={(field) => field?.admin?.position === 'sidebar'}
                    fieldTypes={fieldTypes}
                    fieldSchema={fields}
                  />
                </div>
                <ul className={`${baseClass}__meta`}>
                  <li className={`${baseClass}__api-url`}>
                    <span className={`${baseClass}__label`}>
                      API URL
                      {' '}
                      <CopyToClipboard value={apiURL} />
                    </span>
                    <a
                      href={apiURL}
                      target="_blank"
                      rel="noopener noreferrer"
                    >
                      {apiURL}
                    </a>
                  </li>
                  <li>
                    <div className={`${baseClass}__label`}>ID</div>
                    <div>{data?.id}</div>
                  </li>
                  {timestamps && (
                  <React.Fragment>
                    {data.updatedAt && (
                    <li>
                      <div className={`${baseClass}__label`}>Last Modified</div>
                      <div>{format(new Date(data.updatedAt), dateFormat)}</div>
                    </li>
                    )}
                    {data.createdAt && (
                    <li>
                      <div className={`${baseClass}__label`}>Created</div>
                      <div>{format(new Date(data.createdAt), dateFormat)}</div>
                    </li>
                    )}
                  </React.Fragment>
                  )}

                </ul>
              </div>
            </div>
          </div>
        </Form>
      )}
    </div>
  );
};

export default DefaultAccount;<|MERGE_RESOLUTION|>--- conflicted
+++ resolved
@@ -51,7 +51,6 @@
 
   return (
     <div className={classes}>
-<<<<<<< HEAD
       {isLoading && (
         <Loading />
       )}
@@ -70,7 +69,9 @@
               keywords="Account, Dashboard, Payload, CMS"
             />
             <Eyebrow />
-            <LeaveWithoutSaving />
+            {!(collection.versions?.drafts && collection.versions?.drafts?.autosave) && (
+              <LeaveWithoutSaving />
+            )}
             <div className={`${baseClass}__edit`}>
               <header className={`${baseClass}__header`}>
                 <h1>
@@ -92,52 +93,6 @@
                 fieldSchema={fields}
               />
             </div>
-=======
-      <Form
-        className={`${baseClass}__form`}
-        method="put"
-        action={action}
-        initialState={initialState}
-        disabled={!hasSavePermission}
-      >
-        <div className={`${baseClass}__main`}>
-          <Meta
-            title="Account"
-            description="Account of current user"
-            keywords="Account, Dashboard, Payload, CMS"
-          />
-          <Eyebrow />
-          {!(collection.versions?.drafts && collection.versions?.drafts?.autosave) && (
-            <LeaveWithoutSaving />
-          )}
-          <div className={`${baseClass}__edit`}>
-            {isLoading && (
-              <Loading />
-            )}
-            {!isLoading && (
-              <React.Fragment>
-                <header className={`${baseClass}__header`}>
-                  <h1>
-                    <RenderTitle {...{ data, useAsTitle, fallback: '[Untitled]' }} />
-                  </h1>
-                </header>
-                <Auth
-                  useAPIKey={auth.useAPIKey}
-                  collection={collection}
-                  email={data?.email}
-                  operation="update"
-                />
-                <RenderFields
-                  operation="update"
-                  permissions={permissions.fields}
-                  readOnly={!hasSavePermission}
-                  filter={(field) => field?.admin?.position !== 'sidebar'}
-                  fieldTypes={fieldTypes}
-                  fieldSchema={fields}
-                />
-              </React.Fragment>
-            )}
->>>>>>> 0ba508a8
           </div>
           <div className={`${baseClass}__sidebar-wrap`}>
             <div className={`${baseClass}__sidebar`}>
