--- conflicted
+++ resolved
@@ -9,11 +9,8 @@
 export { default as select } from './Select';
 export { default as number } from './Number';
 export { default as checkbox } from './Checkbox';
-<<<<<<< HEAD
 export { default as richText } from './RichText';
-=======
 export { default as radio } from './RadioGroup';
->>>>>>> 80164364
 
 export { default as flexible } from './Flexible';
 export { default as group } from './Group';
