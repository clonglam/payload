--- conflicted
+++ resolved
@@ -87,11 +87,7 @@
     }),
     point: (objectTypeConfig: ObjectTypeConfig, field: PointField) => ({
       ...objectTypeConfig,
-<<<<<<< HEAD
-      [field.name]: { type: withNullableType(field, new GraphQLList(GraphQLFloat), forceNullable) },
-=======
-      [field.name]: { type: withNullableType(field, new GraphQLList(new GraphQLNonNull(GraphQLFloat))) },
->>>>>>> bc83153b
+      [field.name]: { type: withNullableType(field, new GraphQLList(new GraphQLNonNull(GraphQLFloat)), forceNullable) },
     }),
     richText: (objectTypeConfig: ObjectTypeConfig, field: RichTextField) => ({
       ...objectTypeConfig,
@@ -212,13 +208,8 @@
         values: formatOptions(field),
       });
 
-<<<<<<< HEAD
-      type = field.hasMany ? new GraphQLList(type) : type;
+      type = field.hasMany ? new GraphQLList(new GraphQLNonNull(type)) : type;
       type = withNullableType(field, type, forceNullable);
-=======
-      type = field.hasMany ? new GraphQLList(new GraphQLNonNull(type)) : type;
-      type = withNullableType(field, type);
->>>>>>> bc83153b
 
       return {
         ...objectTypeConfig,
@@ -400,7 +391,7 @@
     },
     array: (objectTypeConfig: ObjectTypeConfig, field: ArrayField) => {
       const fullName = combineParentName(parentName, field.label === false ? toWords(field.name, true) : field.label);
-<<<<<<< HEAD
+
       const type = buildObjectType({
         payload,
         name: fullName,
@@ -408,11 +399,8 @@
         parentName: fullName,
         forceNullable,
       });
-      const arrayType = new GraphQLList(withNullableType(field, type, forceNullable));
-=======
-      const type = buildObjectType(payload, fullName, field.fields, fullName);
+
       const arrayType = new GraphQLList(new GraphQLNonNull(type));
->>>>>>> bc83153b
 
       return {
         ...objectTypeConfig,
